--- conflicted
+++ resolved
@@ -1,8 +1,4 @@
-<<<<<<< HEAD
-// ---- Created with 3Dmigoto v1.3.11 on Thu Nov 15 07:09:37 2018
-=======
 // ---- Created with 3Dmigoto v1.3.14 on Sat Feb 23 16:41:39 2019
->>>>>>> 25e7ec09
 
 cbuffer cb4 : register(b4)
 {

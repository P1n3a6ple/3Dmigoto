--- conflicted
+++ resolved
@@ -1,8 +1,4 @@
-<<<<<<< HEAD
-// ---- Created with 3Dmigoto v1.3.11 on Fri Nov 16 07:19:54 2018
-=======
 // ---- Created with 3Dmigoto v1.3.14 on Sat Feb 23 16:41:40 2019
->>>>>>> 25e7ec09
 cbuffer cb2 : register(b2)
 {
   float4 cb2[11];

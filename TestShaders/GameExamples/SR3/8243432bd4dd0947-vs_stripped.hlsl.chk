--- conflicted
+++ resolved
@@ -1,8 +1,4 @@
-<<<<<<< HEAD
-// ---- Created with 3Dmigoto v1.3.11 on Fri Nov 16 07:19:57 2018
-=======
 // ---- Created with 3Dmigoto v1.3.14 on Sat Feb 23 16:41:44 2019
->>>>>>> 25e7ec09
 cbuffer cb3 : register(b3)
 {
   float4 cb3[192];

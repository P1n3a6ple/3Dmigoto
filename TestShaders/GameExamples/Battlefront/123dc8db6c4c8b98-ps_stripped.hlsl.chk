<<<<<<< HEAD
// ---- Created with 3Dmigoto v1.3.11 on Fri Nov 16 07:19:04 2018
=======
// ---- Created with 3Dmigoto v1.3.14 on Sat Feb 23 16:39:36 2019
>>>>>>> 25e7ec09
Texture2D<uint4> t19 : register(t19);

Texture2D<float4> t18 : register(t18);

Texture2D<float4> t15 : register(t15);

Texture2D<float4> t10 : register(t10);

TextureCubeArray<float4> t9 : register(t9);

TextureCube<float4> t8 : register(t8);

Texture2D<float4> t7 : register(t7);

Texture2D<float4> t6 : register(t6);

Texture2D<float4> t3 : register(t3);

Texture2D<float4> t2 : register(t2);

Texture2D<float4> t1 : register(t1);

Texture2D<float4> t0 : register(t0);

SamplerState s3_s : register(s3);

SamplerState s1_s : register(s1);

SamplerState s0_s : register(s0);

cbuffer cb0 : register(b0)
{
  float4 cb0[48];
}




// 3Dmigoto declarations
#define cmp -


void main(
  float4 v0 : SV_Position0,
  float2 v1 : TEXCOORD0,
  out float4 o0 : SV_Target0)
{
  float4 r0,r1,r2,r3,r4,r5,r6,r7,r8,r9,r10,r11,r12,r13,r14;
  uint4 bitmask, uiDest;
  float4 fDest;

  r0.xy = cb0[6].xy * v0.xy;
  r1.xy = (int2)v0.xy;
  r0.x = t15.SampleLevel(s1_s, r0.xy, 0).x;
  r0.yz = trunc(v0.xy);
  r0.yz = cb0[6].xy * r0.yz;
  r1.zw = float2(0,0);
  r2.xyzw = t0.Load(r1.xyw).xyzw;
  r3.xyzw = t1.Load(r1.xyw).xyzw;
  r4.xyzw = t2.Load(r1.xyw).xyzw;
  r5.xyz = t3.Load(r1.xyw).xyz;
  r6.z = t6.Load(r1.xyw).x;
  r0.w = 6 * r3.w;
  r0.w = round(r0.w);
  r0.w = (uint)r0.w;
  r7.xy = r2.xy * float2(2,2) + float2(-1,-1);
  r2.x = dot(r7.xy, r7.xy);
  r2.x = min(1, r2.x);
  r2.x = 1 + -r2.x;
  r7.z = sqrt(r2.x);
  r0.w = (int)r0.w * 3;
  r8.x = dot(r7.xyz, cb0[r0.w+9].xyz);
  r8.y = dot(r7.xyz, cb0[r0.w+10].xyz);
  r8.z = dot(r7.xyz, cb0[r0.w+11].xyz);
  r0.w = 1 + -r2.z;
  r2.x = 3 * r2.w;
  r2.x = round(r2.x);
  r2.x = (int)r2.x;
  r2.xy = cmp((int2)r2.xx == int2(2,1));
  r2.x = r2.x ? r4.x : 0;
  r2.z = 7.96875 * r4.x;
  r2.w = (int)r2.z;
  r2.w = min(7, (int)r2.w);
  r2.w = r2.y ? r2.w : 0;
  r3.w = r2.y ? 0 : r4.y;
  r4.x = 1 + -r3.w;
  r7.xyz = r4.xxx * r3.xyz;
  r2.x = 1 + -r2.x;
  r2.x = r4.z * r2.x;
  r2.x = r2.x * r2.x;
  r4.z = 0.159999996 * r2.x;
  r9.xyz = -r2.xxx * float3(0.159999996,0.159999996,0.159999996) + r3.xyz;
  r9.xyz = r3.www * r9.xyz + r4.zzz;
  r2.x = dot(r9.xyz, float3(0.330000013,0.330000013,0.330000013));
  r2.x = saturate(50 * r2.x);
  r10.y = r0.w * r0.w;
  r11.xy = (uint2)r1.xy >> int2(4,4);
  r11.zw = float2(0,0);
  r3.w = t19.Load(r11.xyz).x;
  if (1 == 0) r3.w = 0; else if (1+1 < 32) {   r3.w = (uint)r3.w << (32-(1 + 1)); r3.w = (uint)r3.w >> (32-1);  } else r3.w = (uint)r3.w >> 1;
  r3.w = cmp((int)r3.w != 0);
  r4.z = 1 << (int)r2.w;
  r5.w = (int)r4.z & asint(cb0[8].y);
  r5.w = cmp((int)r5.w != 0);
  r5.w = r2.y ? r5.w : 0;
  r3.w = r3.w ? r5.w : 0;
  if (r3.w != 0) {
    r7.xyz = float3(1,1,1);
  }
  r0.yz = r0.yz * float2(2,2) + float2(-1,-1);
  r6.xy = float2(1,-1) * r0.yz;
  r6.w = 1;
  r11.x = dot(r6.xyzw, cb0[0].xyzw);
  r11.y = dot(r6.xyzw, cb0[1].xyzw);
  r11.z = dot(r6.xyzw, cb0[2].xyzw);
  r0.y = dot(r6.xyzw, cb0[3].xyzw);
  r0.y = 1 / r0.y;
  r6.xyz = r11.xzy * r0.yyy;
  r0.z = dot(-r6.xyz, -r6.xyz);
  r0.z = rsqrt(r0.z);
  r11.xzw = -r6.xzy * r0.zzz;
  r3.w = dot(r8.xyz, r11.xzw);
  r10.x = saturate(r3.w);
  r5.w = dot(-r11.xzw, r8.xyz);
  r5.w = r5.w + r5.w;
  r11.xzw = r8.xyz * -r5.www + -r11.xzw;
  r12.xyz = t10.SampleLevel(s1_s, r10.xy, 0).xyz;
  r5.w = r12.y * r2.x;
  r12.xyw = r9.xyz * r12.xxx + r5.www;
  r5.w = cmp(asint(cb0[7].z) == 1);
  if (r5.w != 0) {
    r5.w = -r0.w * r0.w + 1;
    r6.w = max(0, r5.w);
    r6.w = sqrt(r6.w);
    r6.w = r0.w * r0.w + r6.w;
    r5.w = r6.w * r5.w;
    r13.xyz = r11.xzw + -r8.xyz;
    r13.xyz = r5.www * r13.xyz + r8.xyz;
    r5.w = asint(cb0[6].w) + -1;
    r5.w = (uint)r5.w;
    r5.w = r5.w * r0.w;
    r13.w = floor(r5.w);
    r6.w = r0.w * r0.w + 1;
    r6.w = log2(r6.w);
    r14.xyz = t9.SampleLevel(s0_s, r13.xyzw, r6.w).xyz;
    r14.xyz = r14.xyz * r12.xyw;
    r13.w = ceil(r5.w);
    r13.xyz = t9.SampleLevel(s0_s, r13.xyzw, r6.w).xyz;
    r5.w = frac(r5.w);
    r13.xyz = r13.xyz * r12.xyw + -r14.xyz;
    r13.xyz = r5.www * r13.xyz + r14.xyz;
  } else {
    if (cb0[7].z == 0) {
      r5.w = -r0.w * r0.w + 1;
      r6.w = max(0, r5.w);
      r6.w = sqrt(r6.w);
      r6.w = r0.w * r0.w + r6.w;
      r5.w = r6.w * r5.w;
      r14.xyz = r11.xzw + -r8.xyz;
      r14.xyz = r5.www * r14.xyz + r8.xyz;
      r5.w = r10.y * cb0[6].z + 1;
      r5.w = log2(r5.w);
      r14.xyz = t8.SampleLevel(s0_s, r14.xyz, r5.w).xyz;
      r12.xyw = r14.xyz * r12.xyw;
      r4.w = max(cb0[8].x, r4.w);
      r4.w = min(r4.w, r0.x);
      r5.w = r10.x + r4.w;
      r6.w = r10.y * -16 + -1;
      r6.w = exp2(r6.w);
      r5.w = log2(r5.w);
      r5.w = r6.w * r5.w;
      r5.w = exp2(r5.w);
      r4.w = r5.w + r4.w;
      r4.w = saturate(-1 + r4.w);
      r13.xyz = r12.xyw * r4.www;
    } else {
      r13.xyz = float3(0,0,0);
    }
  }
  r5.xyz = cb0[5].yyy * r5.xyz;
  r5.xyz = r5.xyz * r12.zzz;
  r5.xyz = r5.xyz * r7.xyz;
  r4.w = (int)r4.z & asint(cb0[27].x);
  r4.w = cmp((int)r4.w != 0);
  r2.y = r2.y ? r4.w : 0;
  r1.xy = t7.Load(r1.xyz).xy;
  r0.y = r11.y * r0.y + cb0[4].y;
  r1.zw = cb0[47].xz * r0.yy;
  r1.zw = -r1.zw * cb0[45].ww + r6.xy;
  r1.zw = r1.zw * cb0[45].zz + cb0[45].xy;
  r0.y = t18.SampleLevel(s3_s, r1.zw, 0).x;
  r0.y = saturate(cb0[46].x + r0.y);
  r0.y = log2(r0.y);
  r0.y = cb0[46].y * r0.y;
  r0.y = exp2(r0.y);
  r1.z = dot(r6.xyz, r6.xyz);
  r1.z = sqrt(r1.z);
  r1.z = -cb0[46].z + r1.z;
  r1.z = saturate(cb0[46].w * r1.z);
  r1.z = r1.z * r1.z;
  r1.w = 1 + -r0.y;
  r0.y = r1.z * r1.w + r0.y;
  r0.y = r1.x * r0.y;
  r1.x = dot(r8.xyz, cb0[47].xyz);
  r1.z = saturate(r1.x);
  r1.w = cmp(0 < r1.z);
  if (r1.w != 0) {
    r1.w = max(0.00200000009, r10.y);
    r4.w = dot(cb0[47].xyz, r11.xzw);
    r10.xyz = -r4.www * cb0[47].xyz + r11.xzw;
    r4.w = cmp(r4.w < cb0[27].z);
    r5.w = dot(r10.xyz, r10.xyz);
    r5.w = rsqrt(r5.w);
    r10.xyz = r10.xyz * r5.www;
    r10.xyz = cb0[27].www * r10.xyz;
    r10.xyz = cb0[27].zzz * cb0[47].xyz + r10.xyz;
    r5.w = dot(r10.xyz, r10.xyz);
    r5.w = rsqrt(r5.w);
    r10.xyz = r10.xyz * r5.www;
    r10.xyz = r4.www ? r10.xyz : r11.xzw;
    r3.w = 9.99999975e-06 + abs(r3.w);
    r11.xyz = -r6.xzy * r0.zzz + r10.xyz;
    r4.w = dot(r11.xyz, r11.xyz);
    r4.w = rsqrt(r4.w);
    r11.xyz = r11.xyz * r4.www;
    r6.xyz = -r6.xzy * r0.zzz + cb0[47].xyz;
    r0.z = dot(r6.xyz, r6.xyz);
    r0.z = rsqrt(r0.z);
    r6.xyz = r6.xyz * r0.zzz;
    r0.z = saturate(dot(r10.xyz, r11.xyz));
    r4.w = saturate(dot(cb0[47].xyz, r6.xyz));
    r5.w = saturate(dot(r8.xyz, r11.xyz));
    r6.x = saturate(dot(r8.xyz, r10.xyz));
    r0.z = 1 + -r0.z;
    r6.y = r0.z * r0.z;
    r6.y = r6.y * r6.y;
    r0.z = r6.y * r0.z;
    r6.yzw = r2.xxx + -r9.xyz;
    r6.yzw = r6.yzw * r0.zzz + r9.xyz;
    r0.z = r1.w * r1.w;
    r1.w = -r3.w * r0.z + r3.w;
    r1.w = r1.w * r3.w + r0.z;
    r1.w = sqrt(r1.w);
    r2.x = -r6.x * r0.z + r6.x;
    r2.x = r2.x * r6.x + r0.z;
    r2.x = sqrt(r2.x);
    r2.x = r3.w * r2.x;
    r1.w = r6.x * r1.w + r2.x;
    r1.w = 0.5 / r1.w;
    r2.x = r5.w * r0.z + -r5.w;
    r2.x = r2.x * r5.w + 1;
    r2.x = r2.x * r2.x;
    r0.z = r0.z / r2.x;
    r0.z = r1.w * r0.z;
    r6.xyz = r6.yzw * r0.zzz;
    r0.z = r0.w * -0.337747991 + 1;
    r1.w = r4.w * r4.w;
    r1.w = dot(r1.ww, r0.ww);
    r0.w = r0.w * 0.5 + r1.w;
    r1.w = 1 + -r1.z;
    r2.x = r1.w * r1.w;
    r2.x = r2.x * r2.x;
    r1.w = r2.x * r1.w;
    r0.w = -1 + r0.w;
    r1.w = r0.w * r1.w + 1;
    r2.x = 1 + -r3.w;
    r3.w = r2.x * r2.x;
    r3.w = r3.w * r3.w;
    r2.x = r3.w * r2.x;
    r0.w = r0.w * r2.x + 1;
    r0.w = r1.w * r0.w;
    r0.z = r0.w * r0.z;
    r0.w = r1.z * r0.y;
    r8.xyz = cb0[44].xyz * r0.www;
    r9.xyz = r8.xyz * r0.zzz;
    r6.xyz = r8.xyz * r6.xyz;
  } else {
    r9.xyz = float3(0,0,0);
    r6.xyz = float3(0,0,0);
  }
  if (r2.y != 0) {
    r0.z = frac(r2.z);
    r0.w = (int)r4.z & asint(cb0[27].y);
    r2.xyz = cb0[r2.w+28].xyz * r0.zzz;
    r0.z = max(9.99999975e-06, r1.y);
    r0.z = log2(r0.z);
    r0.z = r4.y + -r0.z;
    r1.y = cb0[r2.w+36].x * r4.y;
    r0.z = r0.w ? r0.z : r1.y;
    r1.y = saturate(0.100000001 + -r1.x);
    r0.y = r1.y * r0.y;
    r1.y = 1 + -r1.z;
    r1.y = 0.25 * r1.y;
    r1.x = -0.5 + r1.x;
    r1.x = saturate(-1.81818199 * r1.x);
    r1.z = r1.x * -2 + 3;
    r1.x = r1.x * r1.x;
    r1.x = r1.z * r1.x;
    r1.x = r1.y * r1.x;
    r0.y = r0.w ? r1.x : r0.y;
    r0.y = cb0[r2.w+36].y * r0.y;
    r0.w = saturate(r4.y * -4 + 4);
    r1.xyz = r2.xyz + r2.xyz;
    r1.xyz = float3(-0.125,-0.125,-0.125) / r1.xyz;
    r1.xyz = float3(1.44269502,1.44269502,1.44269502) * r1.xyz;
    r1.xyz = exp2(r1.xyz);
    r2.xyz = r3.xyz * r4.xxx + -r1.xyz;
    r1.xyz = cb0[r2.w+28].www * r2.xyz + r1.xyz;
    r1.xyz = max(float3(9.99999975e-06,9.99999975e-06,9.99999975e-06), r1.xyz);
    r0.z = r0.z * r0.z;
    r0.z = 8 * r0.z;
    r1.xyz = log2(r1.xyz);
    r1.xyz = r1.xyz * r0.zzz;
    r1.xyz = exp2(r1.xyz);
    r1.xyz = r1.xyz * r0.yyy;
    r0.yzw = r1.xyz * r0.www;
    r9.xyz = cb0[44].xyz * r0.yzw + r9.xyz;
  }
  r0.y = -1 + r0.x;
  r0.y = cb0[47].w * r0.y + 1;
  r0.yzw = r9.xyz * r0.yyy;
  r1.x = cb0[44].w * cb0[5].z;
  r1.xyz = r6.xyz * r1.xxx;
  r0.yzw = r7.xyz * r0.yzw;
  r0.yzw = float3(0.318309993,0.318309993,0.318309993) * r0.yzw;
  r1.xyz = float3(0.318309993,0.318309993,0.318309993) * r1.xyz;
  r0.xyz = r5.xyz * r0.xxx + r0.yzw;
  r1.xyz = r13.xyz * cb0[5].zzz + r1.xyz;
  o0.xyz = r0.xyz * cb0[5].zzz + r1.xyz;
  o0.w = 0;
  return;
}<|MERGE_RESOLUTION|>--- conflicted
+++ resolved
@@ -1,8 +1,4 @@
-<<<<<<< HEAD
-// ---- Created with 3Dmigoto v1.3.11 on Fri Nov 16 07:19:04 2018
-=======
 // ---- Created with 3Dmigoto v1.3.14 on Sat Feb 23 16:39:36 2019
->>>>>>> 25e7ec09
 Texture2D<uint4> t19 : register(t19);
 
 Texture2D<float4> t18 : register(t18);

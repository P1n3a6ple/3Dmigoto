--- conflicted
+++ resolved
@@ -1,8 +1,4 @@
-<<<<<<< HEAD
-// ---- Created with 3Dmigoto v1.3.11 on Fri Nov 23 06:14:57 2018
-=======
 // ---- Created with 3Dmigoto v1.3.14 on Sat Feb 23 16:39:40 2019
->>>>>>> 25e7ec09
 struct t5_t {
   float val[16];
 };

--- conflicted
+++ resolved
@@ -1,8 +1,4 @@
-<<<<<<< HEAD
-// ---- Created with 3Dmigoto v1.3.11 on Wed Nov 28 17:54:48 2018
-=======
 // ---- Created with 3Dmigoto v1.3.14 on Sat Feb 23 16:39:39 2019
->>>>>>> 25e7ec09
 
 struct ModelInstanceData
 {

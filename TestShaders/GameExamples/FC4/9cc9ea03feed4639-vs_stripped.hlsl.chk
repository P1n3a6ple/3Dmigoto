<<<<<<< HEAD
// ---- Created with 3Dmigoto v1.3.11 on Fri Nov 23 06:15:23 2018
=======
// ---- Created with 3Dmigoto v1.3.14 on Sat Feb 23 16:40:06 2019
>>>>>>> 25e7ec09
struct t1_t {
  float val[12];
};
StructuredBuffer<t1_t> t1 : register(t1);

Texture2DArray<float4> t0 : register(t0);

cbuffer cb2 : register(b2)
{
  float4 cb2[82];
}

cbuffer cb1 : register(b1)
{
  float4 cb1[7];
}

cbuffer cb0 : register(b0)
{
  float4 cb0[48];
}




// 3Dmigoto declarations
#define cmp -


void main(
  float2 v0 : texcoord0,
  uint v1 : SV_InstanceID0,
  out float4 o0 : SV_Position0,
  out float2 o1 : _uv0,
  out float2 p1 : dummy0,
  out float o2 : SV_ClipDistance0,
  out float3 o3 : _wsPos0,
  out float p3 : _v1Factor0,
  out float3 o4 : _WSNormal0,
  out float3 o5 : _WSBinormal0,
  out float3 o6 : _WSTangent0,
  out float3 o7 : _worldSpace0,
  out float3 o8 : fogColor0,
  out uint o9 : _instId0,
  out uint2 p9 : _viewIndex0)
{
// Needs manual fix for instruction:
// unknown dcl_: dcl_input_sgv v1.x, instance_id
  float4 r0,r1,r2,r3,r4,r5,r6,r7,r8,r9;
  uint4 bitmask, uiDest;
  float4 fDest;

  t0.GetDimensions(0, fDest.x, fDest.y, fDest.z, fDest.w);
  r0.xy = fDest.xy;
  r0.xy = float2(-1,-1) + r0.xy;
  r0.zw = saturate(v0.xy);
  r0.xy = r0.xy * r0.zw;
  r0.xy = (int2)r0.xy;
  r0.w = 0;
  r1.xyw = r0.xyw;
  r2.x = t1[v1.x].val[0/4];
  r2.y = t1[v1.x].val[0/4+1];
  r2.z = t1[v1.x].val[0/4+2];
  r2.w = t1[v1.x].val[0/4+3];
  r3.xyzw = (int4)r2.xyzw & int4(0xffff,0xffff,0xffff,0xffff);
  r2.xyzw = (uint4)r2.xyzw >> int4(16,16,16,16);
  r2.xyzw = f16tof32(r2.xywz);
  r3.xyzw = f16tof32(r3.xywz);
  r4.x = r3.z;
  r4.y = r2.z;
  r5.x = t1[v1.x].val[16/4];
  r5.y = t1[v1.x].val[16/4+1];
  r5.z = t1[v1.x].val[16/4+2];
  r5.w = t1[v1.x].val[16/4+3];
  r5.x = (int)r5.x & 0x0000ffff;
  r4.z = f16tof32(r5.x);
  r6.xyz = -cb0[8].xyz + r5.yzw;
  r7.z = dot(r4.xyz, r6.xyz);
  r8.y = r2.x;
  r8.xz = r3.xy;
  r7.x = dot(r8.xyz, r6.xyz);
  r4.x = r8.z;
  r8.y = r3.w;
  r8.xz = r2.yw;
  r7.y = dot(r8.xyz, r6.xyz);
  r2.y = r8.y;
  r5.x = dot(r7.xyz, r7.xyz);
  r5.x = rsqrt(r5.x);
  r6.xyz = r7.xyz * r5.xxx;
  r5.x = max(abs(r6.y), abs(r6.x));
  r5.x = 1 / r5.x;
  r6.w = min(abs(r6.y), abs(r6.x));
  r5.x = r6.w * r5.x;
  r6.w = r5.x * r5.x;
  r7.x = r6.w * 0.0208349992 + -0.0851330012;
  r7.x = r6.w * r7.x + 0.180141002;
  r7.x = r6.w * r7.x + -0.33029899;
  r6.w = r6.w * r7.x + 0.999866009;
  r7.x = r6.w * r5.x;
  r7.x = r7.x * -2 + 1.57079601;
  r7.y = cmp(abs(r6.x) < abs(r6.y));
  r7.x = r7.y ? r7.x : 0;
  r5.x = r5.x * r6.w + r7.x;
  r6.w = cmp(r6.x < -r6.x);
  r6.w = r6.w ? -3.141593 : 0;
  r5.x = r6.w + r5.x;
  r6.w = min(r6.y, r6.x);
  r6.w = cmp(r6.w < -r6.w);
  r6.x = max(r6.y, r6.x);
  r6.y = cmp(r6.z < -0.769999981);
  r6.x = cmp(r6.x >= -r6.x);
  r6.x = r6.x ? r6.w : 0;
  r5.x = r6.x ? -r5.x : r5.x;
  r5.x = 4.71238518 + r5.x;
  r5.x = -r5.x * 1.271649 + 32.5;
  r6.x = (int)r5.x;
  r5.x = frac(r5.x);
  r5.x = -0.5 + r5.x;
  r7.x = (int)r6.x & 7;
  r6.xz = (int2)r7.xx + int2(1,7);
  r6.xz = (int2)r6.xz & int2(7,7);
  r6.w = cmp(0 < r5.x);
  r7.z = abs(r5.x);
  r7.y = r6.w ? r6.x : r6.z;
  r6.xyz = r6.yyy ? float3(8,8,1) : r7.xyz;
  r1.z = r6.y;
  r1.x = t0.Load(r1.xyzw).x;
  r1.x = cb2[r6.y+0].w * r1.x;
  r1.y = cb2[r6.y+0].w * 0.5 + -r1.x;
  r1.z = t1[v1.x].val[36/4];
  r1.z = (uint)r1.z >> 24;
  r1.z = (uint)r1.z;
  r1.w = 0.00392200006 * r1.z;
  r1.z = -r1.z * 0.00392200006 + 1;
  r1.x = r1.w * r1.y + r1.x;
  r1.x = cb2[r6.y+0].w + -r1.x;
  r7.xyz = cb2[r6.y+19].xyz * v0.xxx + cb2[r6.y+55].xyz;
  r7.xyz = cb2[r6.y+37].xyz * v0.yyy + r7.xyz;
  r7.xyz = -cb2[r6.y+10].xyz * r1.xxx + r7.xyz;
  r7.w = 1;
  r7.xyzw = r7.xyzw * r6.zzzz;
  r0.z = r6.x;
  r0.x = t0.Load(r0.xyzw).x;
  r0.x = cb2[r6.x+0].w * r0.x;
  r0.y = cb2[r6.x+0].w * 0.5 + -r0.x;
  r0.x = r1.w * r0.y + r0.x;
  r0.x = cb2[r6.x+0].w + -r0.x;
  r0.yzw = cb2[r6.x+19].xyz * v0.xxx + cb2[r6.x+55].xyz;
  r0.yzw = cb2[r6.x+37].xyz * v0.yyy + r0.yzw;
  r0.xyz = -cb2[r6.x+10].xyz * r0.xxx + r0.yzw;
  r0.w = 1;
  r1.x = 1 + -r6.z;
  r0.xyzw = r0.xyzw * r1.xxxx + r7.xyzw;
  r1.y = r5.z + r0.y;
  r1.y = cb1[6].y * 0.100000001 + r1.y;
  r1.y = 0.792999983 * r1.y;
  r1.y = frac(r1.y);
  r1.y = r1.y * 2 + -1;
  r1.y = r1.y * 2 + 0.5;
  r1.y = frac(r1.y);
  r1.y = r1.y * 2 + -1;
  r1.w = abs(r1.y) * abs(r1.y);
  r1.y = -abs(r1.y) * 2 + 3;
  r1.y = r1.w * r1.y + -0.5;
  r7.xyz = cb1[6].yyy * float3(0.0500000007,0.0500000007,0.0500000007) + r5.yzw;
  r7.xyz = float3(0.975000024,0.792999983,0.375) * r7.xyz;
  r7.xyz = frac(r7.xyz);
  r7.xyz = r7.xyz * float3(2,2,2) + float3(-1,-1,-1);
  r7.xyz = r7.xyz * float3(2.5,2.5,2.5) + float3(0.5,0.5,0.5);
  r7.xyz = frac(r7.xyz);
  r7.xyz = r7.xyz * float3(2,2,2) + float3(-1,-1,-1);
  r9.xyz = abs(r7.xyz) * abs(r7.xyz);
  r7.xyz = -abs(r7.xyz) * float3(2,2,2) + float3(3,3,3);
  r7.xyz = r9.xyz * r7.xyz + float3(-0.5,-0.5,-0.5);
  r7.xyz = r7.xyz * r0.zzz;
  r0.xyz = r7.xyz * float3(0.0299999993,0.0299999993,0.0299999993) + r0.xyz;
  r1.y = r1.y * r0.z;
  r1.y = 0.0199999996 * r1.y;
  r0.xz = r1.yy * r1.zz + r0.xz;
  r3.y = r8.x;
  r4.y = r8.z;
  r3.w = r5.y;
  r7.x = dot(r0.xyzw, r3.xyzw);
  r2.w = r5.z;
  r4.w = r5.w;
  r7.z = dot(r0.xyzw, r4.xyzw);
  r7.y = dot(r0.xyzw, r2.xyzw);
  r0.xyz = -cb0[8].xyz + r7.xyz;
  r0.w = dot(r0.xyz, r0.xyz);
  r0.w = rsqrt(r0.w);
  r0.xyz = r0.xyz * r0.www;
  r0.xyz = r0.xyz * cb0[6].www + r7.xyz;
  r5.xyz = -cb0[8].xyz + r0.xyz;
  o7.xyz = r0.xyz;
  r5.w = 1;
  o0.x = dot(r5.xyzw, cb0[44].xyzw);
  o0.y = dot(r5.xyzw, cb0[45].xyzw);
  o0.z = dot(r5.xyzw, cb0[46].xyzw);
  o0.w = dot(r5.xyzw, cb0[47].xyzw);
  o1.xy = v0.xy;
  o2.x = 0;
  r6.w = 0;
  o3.xyzw = r6.wwwz;
  r0.xyz = cb2[r6.y+10].xyz * r6.zzz;
  r0.xyz = cb2[r6.x+10].xyz * r1.xxx + r0.xyz;
  o4.x = dot(r0.xyz, r3.xyz);
  o4.y = dot(r0.xyz, r2.xyz);
  o4.z = dot(r0.xyz, r4.xyz);
  r0.xyz = cb2[r6.y+0].xyz * r6.zzz;
  r0.xyz = cb2[r6.x+0].xyz * r1.xxx + r0.xyz;
  o5.z = dot(r0.xyz, r4.xyz);
  o5.x = dot(r0.xyz, r3.xyz);
  o5.y = dot(r0.xyz, r2.xyz);
  r0.xyz = cb2[r6.y+73].xyz * r6.zzz;
  r0.xyz = cb2[r6.x+73].xyz * r1.xxx + r0.xyz;
  p9.xy = r6.xy;
  o6.z = dot(r0.xyz, r4.xyz);
  o6.x = dot(r0.xyz, r3.xyz);
  o6.y = dot(r0.xyz, r2.xyz);
  r0.x = dot(r5.xyz, r5.xyz);
  r0.x = rsqrt(r0.x);
  r0.yzw = r5.yzx * r0.xxx;
  r0.x = 1;
  r1.x = dot(cb0[20].xyzw, r0.xyzw);
  r1.y = dot(cb0[19].xyzw, r0.xyzw);
  r1.z = dot(cb0[18].xyzw, r0.xyzw);
  o8.xyz = max(float3(0,0,0), r1.xyz);
  o9.x = v1.x;
  return;
}<|MERGE_RESOLUTION|>--- conflicted
+++ resolved
@@ -1,8 +1,4 @@
-<<<<<<< HEAD
-// ---- Created with 3Dmigoto v1.3.11 on Fri Nov 23 06:15:23 2018
-=======
 // ---- Created with 3Dmigoto v1.3.14 on Sat Feb 23 16:40:06 2019
->>>>>>> 25e7ec09
 struct t1_t {
   float val[12];
 };

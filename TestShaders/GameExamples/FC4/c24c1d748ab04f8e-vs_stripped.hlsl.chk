<<<<<<< HEAD
// ---- Created with 3Dmigoto v1.3.11 on Fri Nov 16 07:19:31 2018
=======
// ---- Created with 3Dmigoto v1.3.14 on Sat Feb 23 16:40:08 2019
>>>>>>> 25e7ec09
cbuffer cb1 : register(b1)
{
  float4 cb1[9];
}

cbuffer cb0 : register(b0)
{
  float4 cb0[48];
}




// 3Dmigoto declarations
#define cmp -


void main(
  int4 v0 : TEXCOORD0,
  int2 v1 : TEXCOORD1,
  out float4 o0 : SV_Position0,
  out float4 o1 : TEXCOORD0,
  out float2 o2 : TEXCOORD1)
{
  float4 r0,r1,r2;
  uint4 bitmask, uiDest;
  float4 fDest;

  r0.xy = (int2)v0.xy;
  r1.xy = cmp(-r0.yx < float2(-16383,-16383));
  r1.zw = cmp(r0.yx < float2(-16383,-16383));
  r2.xz = r1.xz ? float2(1,1) : 0;
  r0.zw = r1.yw ? float2(1,1) : 0;
  r1.x = dot(r2.xz, r2.xz);
  r1.x = cmp(r1.x != 0.000000);
  r2.yw = r1.xx ? float2(0,0) : r0.zw;
  r0.z = dot(r2.xyzw, r2.xyzw);
  r0.w = dot(r2.xyzw, cb1[7].xyzw);
  r0.z = cmp(r0.z != 0.000000);
  r0.z = r0.z ? r0.w : cb1[8].w;
  r1.xy = (int2)v1.xy;
  r1.zw = float2(0.0312509984,0.0312509984);
  r1.xy = r1.zw * r1.xy;
  r0.w = r1.x + -r1.y;
  r1.z = r0.z * r0.w + r1.y;
  r0.zw = float2(6.09999988e-05,6.09999988e-05) * cb1[8].xx;
  r1.xy = r0.zw * r0.xy + cb1[8].yz;
  r0.xy = r0.xy * float2(3.09999996e-05,-3.09999996e-05) + float2(0.5,0.5);
  o2.xy = float2(0.96875,0.96875) * r0.xy;
  r0.xyz = -cb0[8].xyz + r1.xyz;
  o1.xyz = r1.xyz;
  r0.w = 1;
  o0.x = dot(r0.xyzw, cb0[44].xyzw);
  o0.y = dot(r0.xyzw, cb0[45].xyzw);
  o0.z = dot(r0.xyzw, cb0[46].xyzw);
  o0.w = dot(r0.xyzw, cb0[47].xyzw);
  r0.x = dot(r0.xy, r0.xy);
  o1.w = sqrt(r0.x);
  return;
}<|MERGE_RESOLUTION|>--- conflicted
+++ resolved
@@ -1,8 +1,4 @@
-<<<<<<< HEAD
-// ---- Created with 3Dmigoto v1.3.11 on Fri Nov 16 07:19:31 2018
-=======
 // ---- Created with 3Dmigoto v1.3.14 on Sat Feb 23 16:40:08 2019
->>>>>>> 25e7ec09
 cbuffer cb1 : register(b1)
 {
   float4 cb1[9];

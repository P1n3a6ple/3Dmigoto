// This Overlay class is to encapsulate all the on-screen drawing code,
// including creating and using the DirectXTK code.

#include "Overlay.h"

#include <DirectXColors.h>
//#include <StrSafe.h>

#include "SimpleMath.h"
#include "SpriteBatch.h"

#include "log.h"
#include "version.h"
#include "D3D11Wrapper.h"
//#include "nvapi.h"
#include "Globals.h"
#include "profiling.h"

#include "HackerDevice.h"
#include "HackerContext.h"

#define MAX_SIMULTANEOUS_NOTICES 10

static bool has_notice = false;
static unsigned notice_cleared_frame = 0;

<<<<<<< HEAD
//////////////////////////////////////////////////////////////////////////////
//                                                                          //
//                     <==============================>                     //
//                     < AB-BA TYPE DEADLOCK WARNING! >                     //
//                     <==============================>                     //
//                                                                          //
// Never call Overlay::DrawOverlay() while holding g->mCriticalSection (or  //
// whatever lock currently protects G->mResources). DrawOverlay() will call //
// into DirectX, which will take a lock of it's own, introducing a locking  //
// dependency. At other times DirectX can call into our resource release    //
// tracker with their lock held, and we take the G->mResources lock, which  //
// is another locking order dependency in the other direction, leading to   //
// an AB-BA type deadlock.                                                  //
//                                                                          //
// We now protect the notices data structure via a dedicated lock to avoid  //
// a locking dependency between the DirectX lock and G->mCriticalSection.   //
// The below class is just a simple wrapper so that we can allocate the     //
// new critical section statically and have it initialised and destroyed    //
// automatically when the DLL is loaded/unloaded.                           //
//                                                                          //
//////////////////////////////////////////////////////////////////////////////
static class Notices : public CriticalSection {
public:
	std::vector<OverlayNotice> notices[NUM_LOG_LEVELS];
=======
static class Notices
{
public:
	std::vector<OverlayNotice> notices[NUM_LOG_LEVELS];
	CRITICAL_SECTION lock;

	Notices()
	{
		InitializeCriticalSectionPretty(&lock);
	}

	~Notices()
	{
		DeleteCriticalSection(&lock);
	}
>>>>>>> 15f2c7f0
} notices;

struct LogLevelParams {
	DirectX::XMVECTORF32 colour;
	DWORD duration;
	bool hide_in_release;
	std::unique_ptr<DirectX::SpriteFont> Overlay::*font;
};

struct LogLevelParams log_levels[] = {
	{ DirectX::Colors::Red,       20000, false, &Overlay::mFontNotifications }, // DIRE
	{ DirectX::Colors::OrangeRed, 10000, false, &Overlay::mFontNotifications }, // WARNING
	{ DirectX::Colors::OrangeRed, 10000, false, &Overlay::mFontProfiling     }, // WARNING_MONOSPACE
	{ DirectX::Colors::Orange,     5000,  true, &Overlay::mFontNotifications }, // NOTICE
	{ DirectX::Colors::LimeGreen,  2000,  true, &Overlay::mFontNotifications }, // INFO
};

// Side note: Not really stoked with C++ string handling.  There are like 4 or
// 5 different ways to do things, all partly compatible, none a clear winner in
// terms of simplicity and clarity.  Generally speaking we'd want to use C++
// wstring and string, but there are no good output formatters.  Maybe the 
// newer iostream based pieces, but we'd still need to convert.
//
// The philosophy here and in other files, is to use whatever the API that we
// are using wants.  In this case it's a wchar_t* for DrawString, so we'll not
// do a lot of conversions and different formats, we'll just use wchar_t and its
// formatters.
//
// In particular, we also want to avoid 5 different libraries for string handling,
// Microsoft has way too many variants.  We'll use the regular C library from
// the standard c runtime, but use the _s safe versions.

// Max expected on-screen string size, used for buffer safe calls.
const int maxstring = 1024;


Overlay::Overlay(HackerDevice *pDevice, HackerContext *pContext, IDXGISwapChain *pSwapChain)
{
	LogInfo("Overlay::Overlay created for %p\n", pSwapChain);
	LogInfo("  on HackerDevice: %p, HackerContext: %p\n", pDevice, pContext);

	// Drawing environment for this swap chain. This is the game environment.
	// These should specifically avoid Hacker* objects, to avoid object
	// callbacks or other problems. We just want to draw here, nothing tricky.
	// The only exception being that we need the HackerDevice in order to
	// draw the current stereoparams.
	mHackerDevice = pDevice;
	mHackerContext = pContext;
	mOrigSwapChain = pSwapChain;

	// Must use trampoline context to prevent 3DMigoto hunting its own overlay:
	mOrigDevice = mHackerDevice->GetPassThroughOrigDevice1();
	mOrigContext = pContext->GetPassThroughOrigContext1();

	// We are actively using the Device and Context, so we need to make
	// sure they do not get Released without us.  This happened in FFXIV.
	//
	// We do not hold a reference on the swap chain, as that would prevent
	// the swap chain from being released until the overlay is deleted, but
	// the overlay will not be deleted until the swap chain is released,
	// and since the overlay also holds references to the device and
	// context this would prevent everything from being released. So long
	// as the overlay exists we know the swap chain hasn't been released
	// yet, so this is safe.
	//
	// Alternatively, we could forgo holding pointers to these at all,
	// since we can always get access to the device and immediate context
	// via SwapChain->GetParent(ID3D11Device) and GetImmediateContext(),
	// but that would mean extra calls in a fast path.
	//
	// Note that the swap chain itself also holds references to these two
	// now, so this is technically unecessary, but since the overlay code
	// still accesses these it is more safer to leave this in place (more
	// resistant to code changes in the swap chain breaking this).
	mHackerDevice->AddRef();
	mHackerContext->AddRef();

	// The courierbold.spritefont is now included as binary resource data attached
	// to the d3d11.dll.  We can fetch that resource and pass it to new SpriteFont
	// to avoid having to drag around the font file. We get the module
	// handle by address to ensure we don't get some other d3d11.dll, which
	// is of particular importance when we are injected into a Windows
	// Store app and may not even be called that ourselves.
	HMODULE handle = NULL;
	GetModuleHandleEx(GET_MODULE_HANDLE_EX_FLAG_FROM_ADDRESS
			| GET_MODULE_HANDLE_EX_FLAG_UNCHANGED_REFCOUNT,
			(LPCWSTR)LogOverlay, &handle);
	HRSRC rc = FindResource(handle, MAKEINTRESOURCE(IDR_COURIERBOLD), MAKEINTRESOURCE(SPRITEFONT));
	HGLOBAL rcData = LoadResource(handle, rc);
	DWORD fontSize = SizeofResource(handle, rc);
	uint8_t const* fontBlob = static_cast<const uint8_t*>(LockResource(rcData));

	// We want to use the original device and original context here, because
	// these will be used by DirectXTK to generate VertexShaders and PixelShaders
	// to draw the text, and we don't want to intercept those.
	mFont.reset(new DirectX::SpriteFont(mOrigDevice, fontBlob, fontSize));
	mFont->SetDefaultCharacter(L'?');

	// Courier is a nice choice for hunting status lines, and showing the
	// shader hashes since it is monospace, but for arbitrary notifications
	// we want something a little smaller, and variable width. Liberation
	// Sans has essentially the same metrics as Arial,
	// but is not encumbered.
	rc = FindResource(handle, MAKEINTRESOURCE(IDR_ARIAL), MAKEINTRESOURCE(SPRITEFONT));
	rcData = LoadResource(handle, rc);
	fontSize = SizeofResource(handle, rc);
	fontBlob = static_cast<const uint8_t*>(LockResource(rcData));
	mFontNotifications.reset(new DirectX::SpriteFont(mOrigDevice, fontBlob, fontSize));
	mFontNotifications->SetDefaultCharacter(L'?');

	// Smaller monospaced font for profiling text
	rc = FindResource(handle, MAKEINTRESOURCE(IDR_COURIERSMALL), MAKEINTRESOURCE(SPRITEFONT));
	rcData = LoadResource(handle, rc);
	fontSize = SizeofResource(handle, rc);
	fontBlob = static_cast<const uint8_t*>(LockResource(rcData));
	mFontProfiling.reset(new DirectX::SpriteFont(mOrigDevice, fontBlob, fontSize));
	mFontProfiling->SetDefaultCharacter(L'?');

	mSpriteBatch.reset(new DirectX::SpriteBatch(mOrigContext));

	// For dark background behind notification text, following
	// https://github.com/Microsoft/DirectXTK/wiki/Simple-rendering
	mStates.reset(new DirectX::CommonStates(mOrigDevice));
	mEffect.reset(new DirectX::BasicEffect(mOrigDevice));

	void const *shaderByteCode;
	size_t byteCodeLength;

	mEffect->SetVertexColorEnabled(true);
	mEffect->GetVertexShaderBytecode(&shaderByteCode, &byteCodeLength);

	HRESULT hr = mOrigDevice->CreateInputLayout(DirectX::VertexPositionColor::InputElements,
			DirectX::VertexPositionColor::InputElementCount,
			shaderByteCode, byteCodeLength,
			mInputLayout.ReleaseAndGetAddressOf());
	if (FAILED(hr))
		throw std::runtime_error("CreateInputLayout failed");

	mPrimitiveBatch.reset(new DirectX::PrimitiveBatch<DirectX::VertexPositionColor>(mOrigContext));
}

Overlay::~Overlay()
{
	LogInfo("Overlay::~Overlay deleted for SwapChain %p\n", mOrigSwapChain);
	// We Release the same interface we called AddRef on, and we use the
	// Hacker interfaces to make sure that our cleanup code is run if this
	// is the last reference.
	mHackerContext->Release();
	mHackerDevice->Release();
}


// -----------------------------------------------------------------------------

using namespace DirectX::SimpleMath;

// Expected to be called at DXGI::Present() to be the last thing drawn.

// Notes:
	//1) Active PS location(probably x / N format)
	//2) Active VS location(x / N format)
	//3) Current convergence and separation. (convergence, a must)
	//4) Error state of reload(syntax errors go red or something)
	//5) Duplicate Mark(maybe yellow text for location, red if Decompile failed)

	//Maybe:
	//5) Other state, like show_original active.
	//6) Active toggle override.


// We need to save off everything that DirectTK will clobber and
// restore it before returning to the application. This is necessary
// to prevent rendering issues in some games like The Long Dark, and
// helps avoid introducing pipeline errors in other games like The
// Witcher 3.
// Only saving and restoring the first RenderTarget, as the only one
// we change for drawing overlay.

void Overlay::SaveState()
{
	memset(&state, 0, sizeof(state));

	save_om_state(mOrigContext, &state.om_state);
	state.RSNumViewPorts = D3D11_VIEWPORT_AND_SCISSORRECT_OBJECT_COUNT_PER_PIPELINE;
	mOrigContext->RSGetViewports(&state.RSNumViewPorts, state.pViewPorts);

	mOrigContext->OMGetBlendState(&state.pBlendState, state.BlendFactor, &state.SampleMask);
	mOrigContext->OMGetDepthStencilState(&state.pDepthStencilState, &state.StencilRef);
	mOrigContext->RSGetState(&state.pRasterizerState);
	mOrigContext->PSGetSamplers(0, 1, state.samplers);
	mOrigContext->IAGetPrimitiveTopology(&state.topology);
	mOrigContext->IAGetInputLayout(&state.pInputLayout);
	mOrigContext->VSGetShader(&state.pVertexShader, state.pVSClassInstances, &state.VSNumClassInstances);
	mOrigContext->PSGetShader(&state.pPixelShader, state.pPSClassInstances, &state.PSNumClassInstances);
	mOrigContext->IAGetVertexBuffers(0, 1, state.pVertexBuffers, state.Strides, state.Offsets);
	mOrigContext->IAGetIndexBuffer(&state.IndexBuffer, &state.Format, &state.Offset);
	mOrigContext->VSGetConstantBuffers(0, 1, state.pVSConstantBuffers);
	mOrigContext->PSGetConstantBuffers(0, 1, state.pPSConstantBuffers);
	mOrigContext->PSGetShaderResources(0, 1, state.pShaderResourceViews);
}

void Overlay::RestoreState()
{
	unsigned i;

	restore_om_state(mOrigContext, &state.om_state);

	mOrigContext->RSSetViewports(state.RSNumViewPorts, state.pViewPorts);

	mOrigContext->OMSetBlendState(state.pBlendState, state.BlendFactor, state.SampleMask);
	if (state.pBlendState)
		state.pBlendState->Release();

	mOrigContext->OMSetDepthStencilState(state.pDepthStencilState, state.StencilRef);
	if (state.pDepthStencilState)
		state.pDepthStencilState->Release();

	mOrigContext->RSSetState(state.pRasterizerState);
	if (state.pRasterizerState)
		state.pRasterizerState->Release();

	mOrigContext->PSSetSamplers(0, 1, state.samplers);
	if (state.samplers[0])
		state.samplers[0]->Release();

	mOrigContext->IASetPrimitiveTopology(state.topology);

	mOrigContext->IASetInputLayout(state.pInputLayout);
	if (state.pInputLayout)
		state.pInputLayout->Release();

	mOrigContext->VSSetShader(state.pVertexShader, state.pVSClassInstances, state.VSNumClassInstances);
	if (state.pVertexShader)
		state.pVertexShader->Release();
	for (i = 0; i < state.VSNumClassInstances; i++)
		state.pVSClassInstances[i]->Release();

	mOrigContext->PSSetShader(state.pPixelShader, state.pPSClassInstances, state.PSNumClassInstances);
	if (state.pPixelShader)
		state.pPixelShader->Release();
	for (i = 0; i < state.PSNumClassInstances; i++)
		state.pPSClassInstances[i]->Release();

	mOrigContext->IASetVertexBuffers(0, 1, state.pVertexBuffers, state.Strides, state.Offsets);
	if (state.pVertexBuffers[0])
		state.pVertexBuffers[0]->Release();

	mOrigContext->IASetIndexBuffer(state.IndexBuffer, state.Format, state.Offset);
	if (state.IndexBuffer)
		state.IndexBuffer->Release();

	mOrigContext->VSSetConstantBuffers(0, 1, state.pVSConstantBuffers);
	if (state.pVSConstantBuffers[0])
		state.pVSConstantBuffers[0]->Release();

	mOrigContext->PSSetConstantBuffers(0, 1, state.pPSConstantBuffers);
	if (state.pPSConstantBuffers[0])
		state.pPSConstantBuffers[0]->Release();

	mOrigContext->PSSetShaderResources(0, 1, state.pShaderResourceViews);
	if (state.pShaderResourceViews[0])
		state.pShaderResourceViews[0]->Release();
}

#ifdef NTDDI_WIN10
#include <d3d11on12.h>
#include <dxgi1_4.h>
static ID3D11Texture2D* get_11on12_backbuffer(ID3D11Device *mOrigDevice, IDXGISwapChain *mOrigSwapChain)
{
	ID3D12Resource *d3d12_bb = NULL;
	ID3D11Texture2D *d3d11_bb = NULL;
	ID3D11On12Device *d3d11on12_dev = NULL;
	IDXGISwapChain3 *swap_chain_3 = NULL;
	D3D11_RESOURCE_FLAGS flags = { D3D11_BIND_RENDER_TARGET };
	UINT bb_idx;
	HRESULT hr;

	if (FAILED(mOrigDevice->QueryInterface(IID_ID3D11On12Device, (void**)&d3d11on12_dev)))
		return NULL;
	LogDebug("  ID3D11On12Device: %p\n", d3d11on12_dev);

	// In D3D12 we need to make sure we are writing to the correct back
	// buffer for the current frame, and failing to do this will lead to a
	// DXGI_ERROR_ACCESS_DENIED. This differs from DX11 where index 0
	// always points to the current back buffer. We need the SwapChain3
	// interface to determine which back buffer is currently active:
	if (FAILED(mOrigSwapChain->QueryInterface(IID_IDXGISwapChain3, (void**)&swap_chain_3)))
		goto out;
	bb_idx = swap_chain_3->GetCurrentBackBufferIndex();
	LogDebug("  Current Back Buffer Index: %i\n", bb_idx);

	if (FAILED(mOrigSwapChain->GetBuffer(bb_idx, IID_ID3D12Resource, (void**)&d3d12_bb)))
		goto out;
	LogDebug("  ID3D12Resource: %p\n", d3d12_bb);

	// At the moment I'm creating a wrapped resource every frame, though
	// the 11on12 sample code does this once for every back buffer index
	// and uses AcquireWrappedResources() instead each frame. The sample
	// code also doesn't cope with resizing swap chains on alt+enter, so
	// I'm not at all confident that following it to the letter would work.
	// We know holding a reference to a back buffer will prevent alt+enter
	// from working - maybe Acquire gets around that, but I don't trust it.
	//
	// I'm specifying RT -> PRESENT state transitions here, which follows
	// the 11to12 sample code, but I don't think this is strictly correct -
	// surely the game should have already transitioned the back buffer to
	// the PRESENT state before calling Present(), in which case shouldn't
	// our in state be PRESENT, not RT? However, while both cases seem to
	// work just fine, in Fifa 2018 the debug layer seems to indicate both
	// are wrong - RT->PRESENT says the barrier doesn't match the current
	// resource state of RT, and PRESENT->PRESENT says it doesn't match the
	// previous barrier transitioning it to RT.
	//
	// ... I don't even ...
	//
	// ... What? ...
	//
	// ... That doesn't make sense!!! Maybe they have a game bug and left
	// it as RT by mistake, but that still doesn't make sense!!! I'm either
	// misinterpreting one of the debug messages or I'm missing something.
	//
	// AFAICT there's no way to query the current "state" to answer this
	// correctly, because despite the name there is actually no "state"
	// anywhere outside of the debug layer. D3D11 tracked this stuff and
	// automatically submitted the correct memory barrier type to the GPU,
	// but DX12 saves some CPU cycles and doesn't track anything, leaving
	// it up to the application to know which barrier to use, and the
	// "state transition" is really just a way to assist an inexperienced
	// developer in choosing the right one (that's actually kind of clever
	// - memory barriers are really easy to mess up and not realise) - so,
	// this isn't a state transition at all, it's a memory barrier.
	//
	// Okay, so it's a memory barrier - knowing that, what would be the
	// safest thing to do? Well, if the game already transitioned to
	// PRESENT, then they already did a memory barrier of their own, and so
	// long as we do another after we finish writing to the back buffer it
	// should be fine, and shouldn't matter if we start writing to it now
	// without another barrier to transition it back to RT. If the game
	// didn't transition it to PRESENT, and the last barrier they did left
	// it as RT, then (they have a bug) it won't matter if we start writing
	// to it immediately as is, but we should still do a memory barrier
	// once we are finished. Ok, either way I don't think it actually
	// matters unless they have done something very weird and we need a
	// different barrier altogether, or I haven't considered some subtlty -
	// let's go with RT->PRESENT for now and see how it goes in practice:
	hr = d3d11on12_dev->CreateWrappedResource(d3d12_bb, &flags,
			D3D12_RESOURCE_STATE_RENDER_TARGET, /* in "state" */
			D3D12_RESOURCE_STATE_PRESENT, /* out "state" */
			IID_ID3D11Texture2D, (void**)&d3d11_bb);
	LogDebug("  ID3D11Texture2D: %p, result: 0x%x\n", d3d11_bb, hr);

out:
	if (d3d12_bb)
		d3d12_bb->Release();
	if (swap_chain_3)
		swap_chain_3->Release();
	if (d3d11on12_dev)
		d3d11on12_dev->Release();

	return d3d11_bb;
}

static void flush_d3d11on12(ID3D11Device *mOrigDevice, ID3D11DeviceContext *mOrigContext)
{
	ID3D11On12Device *d3d11on12_dev = NULL;

	if (FAILED(mOrigDevice->QueryInterface(IID_ID3D11On12Device, (void**)&d3d11on12_dev)))
		return;

	// We need to tell 11on12 to release the resources it is wrapping,
	// otherwise it will still hold a reference to the back buffer which
	// will prevent alt+enter from working. This should also transition the
	// D3D12 resource state from RENDER_TARGET to PRESENT. We haven't
	// bothered keeping our own reference to the back buffer, so just have
	// it release all of them - that should be fine unless the game or
	// another overlay is also using 11on12 and for some reason did not
	// release a resource and isn't expecting to have to re-acquire it:
	d3d11on12_dev->ReleaseWrappedResources(NULL, 0);
	d3d11on12_dev->Release();

	// D3D11 Immediate context must be flushed before any further D3D12
	// work can be performed. This should be done as late as possible to
	// ensure no commands are queued up, and in particular needs to be done
	// after we have released any references to the back buffer, including
	// unbinding it from the pipeline, and after ReleaseWrappedResources(),
	// since all the releases can be delayed:
	mOrigContext->Flush();
}

#else

static ID3D11Texture2D* get_11on12_backbuffer(ID3D11Device *mOrigDevice, IDXGISwapChain *mOrigSwapChain)
{
	return NULL;
}

static void flush_d3d11on12(ID3D11Device *mOrigDevice, ID3D11DeviceContext *mOrigContext)
{
}

#endif

// We can't trust the game to have a proper drawing environment for DirectXTK.
//
// For two games we know of (Batman Arkham Knight and Project Cars) we were not
// getting an overlay, because apparently the rendertarget was left in an odd
// state.  This adds an init to be certain that the rendertarget is the backbuffer
// so that the overlay is drawn. 

HRESULT Overlay::InitDrawState()
{
	HRESULT hr;

	ID3D11Texture2D *pBackBuffer;
	hr = mOrigSwapChain->GetBuffer(0, __uuidof(ID3D11Texture2D), (LPVOID*)&pBackBuffer);
	if (FAILED(hr)) {
		// The back buffer doesn't support the D3D11 Texture2D
		// interface. Maybe this is DX12 - if we have been built with
		// the Win 10 SDK we can handle that via 11On12:
		pBackBuffer = get_11on12_backbuffer(mOrigDevice, mOrigSwapChain);
		if (!pBackBuffer)
			return hr;
	}

	// By doing this every frame, we are always up to date with correct size,
	// and we need the address of the BackBuffer anyway, so this is low cost.
	D3D11_TEXTURE2D_DESC description;
	pBackBuffer->GetDesc(&description);
	mResolution = DirectX::XMUINT2(description.Width, description.Height);

	// use the back buffer address to create the render target
	ID3D11RenderTargetView *backbuffer;
	hr = mOrigDevice->CreateRenderTargetView(pBackBuffer, NULL, &backbuffer);

	pBackBuffer->Release();

	if (FAILED(hr))
		return hr;

	// set the first render target as the back buffer, with no stencil
	mOrigContext->OMSetRenderTargets(1, &backbuffer, NULL);

	// Holding onto a view of the back buffer can cause a crash on
	// ResizeBuffers, so it is very important we release it here - it will
	// still have a reference so long as it is bound to the pipeline -
	// i.e. until RestoreState() unbinds it. Holding onto this view caused
	// a crash in Mass Effect Andromeda when toggling full screen if the
	// hunting overlay had ever been displayed since launch.
	backbuffer->Release();

	// Make sure there is at least one open viewport for DirectXTK to use.
	D3D11_VIEWPORT openView = CD3D11_VIEWPORT(0.0, 0.0, float(mResolution.x), float(mResolution.y));
	mOrigContext->RSSetViewports(1, &openView);

	return S_OK;
}

void Overlay::DrawRectangle(float x, float y, float w, float h, float r, float g, float b, float opacity)
{
	DirectX::XMVECTORF32 colour = {r, g, b, opacity};

	mOrigContext->OMSetBlendState(mStates->AlphaBlend(), nullptr, 0xFFFFFFFF);
	mOrigContext->OMSetDepthStencilState(mStates->DepthNone(), 0);
	mOrigContext->RSSetState(mStates->CullNone());

	// Use pixel coordinates to match SpriteBatch:
	Matrix proj = Matrix::CreateScale(2.0f / mResolution.x, -2.0f / mResolution.y, 1)
		* Matrix::CreateTranslation(-1, 1, 0);
	mEffect->SetProjection(proj);

	// This call will change VS + PS + constant buffer state:
	mEffect->Apply(mOrigContext);

	mOrigContext->IASetInputLayout(mInputLayout.Get());

	mPrimitiveBatch->Begin();

	// DirectXTK is using 0,1,2 0,2,3, so layout the vectors clockwise:
	DirectX::VertexPositionColor v1(Vector3(x  , y  , 0), colour);
	DirectX::VertexPositionColor v2(Vector3(x+w, y  , 0), colour);
	DirectX::VertexPositionColor v3(Vector3(x+w, y+h, 0), colour);
	DirectX::VertexPositionColor v4(Vector3(x  , y+h, 0), colour);

	mPrimitiveBatch->DrawQuad(v1, v2, v3, v4);

	mPrimitiveBatch->End();
}

void Overlay::DrawOutlinedString(DirectX::SpriteFont *font, wchar_t const *text, DirectX::XMFLOAT2 const &position, DirectX::FXMVECTOR color)
{
	font->DrawString(mSpriteBatch.get(), text, position + Vector2(-1, 0), DirectX::Colors::Black);
	font->DrawString(mSpriteBatch.get(), text, position + Vector2( 1, 0), DirectX::Colors::Black);
	font->DrawString(mSpriteBatch.get(), text, position + Vector2( 0,-1), DirectX::Colors::Black);
	font->DrawString(mSpriteBatch.get(), text, position + Vector2( 0, 1), DirectX::Colors::Black);
	font->DrawString(mSpriteBatch.get(), text, position, color);
}

// -----------------------------------------------------------------------------

// The active shader will show where we are in each list. / 0 / 0 will mean that we are not 
// actively searching. 

static void AppendShaderText(wchar_t *fullLine, wchar_t *type, int pos, size_t size)
{
	if (size == 0)
		return;

	// The position is zero based, so we'll make it +1 for the humans.
	if (++pos == 0)
		size = 0;

	// Format: "VS:1/15"
	wchar_t append[maxstring];
	swprintf_s(append, maxstring, L"%ls:%d/%Iu ", type, pos, size);

	wcscat_s(fullLine, maxstring, append);
}


// We also want to show the count of active vertex, pixel, compute, geometry, domain, hull
// shaders, that are active in the frame.  Any that have a zero count will be stripped, to
// keep it from being too busy looking.

static void CreateShaderCountString(wchar_t *counts)
{
	const wchar_t *marking_mode;

	wcscpy_s(counts, maxstring, L"");
	// The order here more or less follows how important these are for
	// shaderhacking. VS and PS are the absolute most important, CS is
	// pretty important, GS and DS show up from time to time and HS is not
	// important at all since we have never needed to fix one.
	AppendShaderText(counts, L"VS", G->mSelectedVertexShaderPos, G->mVisitedVertexShaders.size());
	AppendShaderText(counts, L"PS", G->mSelectedPixelShaderPos, G->mVisitedPixelShaders.size());
	AppendShaderText(counts, L"CS", G->mSelectedComputeShaderPos, G->mVisitedComputeShaders.size());
	AppendShaderText(counts, L"GS", G->mSelectedGeometryShaderPos, G->mVisitedGeometryShaders.size());
	AppendShaderText(counts, L"DS", G->mSelectedDomainShaderPos, G->mVisitedDomainShaders.size());
	AppendShaderText(counts, L"HS", G->mSelectedHullShaderPos, G->mVisitedHullShaders.size());
	if (G->mSelectedVertexBuffer != -1)
		AppendShaderText(counts, L"VB", G->mSelectedVertexBufferPos, G->mVisitedVertexBuffers.size());
	if (G->mSelectedIndexBuffer != -1)
		AppendShaderText(counts, L"IB", G->mSelectedIndexBufferPos, G->mVisitedIndexBuffers.size());
	if (G->mSelectedRenderTarget != (ID3D11Resource *)-1)
		AppendShaderText(counts, L"RT", G->mSelectedRenderTargetPos, G->mVisitedRenderTargets.size());

	marking_mode = lookup_enum_name(MarkingModeNames, G->marking_mode);
	if (marking_mode)
		wcscat_s(counts, maxstring, marking_mode);
}


// Need to convert from the current selection, mSelectedVertexShader as hash, and
// find the OriginalShaderInfo that matches.  This is a linear search instead of a
// hash lookup, because we don't have the ID3D11DeviceChild*.

static bool FindInfoText(wchar_t *info, UINT64 selectedShader)
{
	for each (pair<ID3D11DeviceChild *, OriginalShaderInfo> loaded in G->mReloadedShaders)
	{
		if ((loaded.second.hash == selectedShader) && !loaded.second.infoText.empty())
		{
			// We now use wcsncat_s instead of wcscat_s here,
			// because the later will terminate us if the resulting
			// string would overflow the destination buffer (or
			// fail with EINVAL if we change the parameter
			// validation so it doesn't terminate us). wcsncat_s
			// has a _TRUNCATE option that tells it to fill up as
			// much of the buffer as possible without overflowing
			// and will still NULL terminate the resulting string,
			// which will work fine for this case since that will
			// be more than we can fit on the screen anyway.
			// wcsncat would also work, but its count field is
			// silly (maxstring-strlen(info)-1) and VS complains.
			//
			// Skip past first two characters, which will always be //
			wcsncat_s(info, maxstring, loaded.second.infoText.c_str() + 2, _TRUNCATE);
			return true;
		}
	}
	return false;
}


// This is for a line of text as info about the currently selected shader.
// The line is pulled out of the header of the HLSL text file, and can be
// anything. Since there can be multiple shaders selected, VS and PS and HS for
// example, we'll show one line for each, but only those that are present
// in ShaderFixes and have something other than a blank line at the top.

void Overlay::DrawShaderInfoLine(char *type, UINT64 selectedShader, float *y, bool shader)
{
	wchar_t osdString[maxstring];
	Vector2 strSize;
	Vector2 textPosition;
	float x = 0;

	if (shader) {
		if (selectedShader == -1)
			return;

		if (G->verbose_overlay)
			swprintf_s(osdString, maxstring, L"%S %016llx:", type, selectedShader);
		else
			swprintf_s(osdString, maxstring, L"%S:", type);

		if (!FindInfoText(osdString, selectedShader) && !G->verbose_overlay)
			return;
	} else {
		if (selectedShader == 0xffffffff || !G->verbose_overlay)
			return;

		swprintf_s(osdString, maxstring, L"%S %08llx", type, selectedShader);
	}

	strSize = mFont->MeasureString(osdString);

	if (!G->verbose_overlay)
		x = max(float(mResolution.x - strSize.x) / 2, 0);

	textPosition = Vector2(x, *y);
	*y += strSize.y;
	DrawOutlinedString(mFont.get(), osdString, textPosition, DirectX::Colors::LimeGreen);
}

void Overlay::DrawShaderInfoLines(float *y)
{
	// Order is the same as the pipeline... Not quite the same as the count
	// summary line, which is sorted by "the order in which we added them"
	// (which to be fair, is pretty much their order of importance for our
	// purposes). Since these only show up while hunting, it is better to
	// have them reflect the actual order that they are run in. The summary
	// line can stay in order of importance since it is always shown.
	DrawShaderInfoLine("VB", G->mSelectedVertexBuffer, y, false);
	DrawShaderInfoLine("IB", G->mSelectedIndexBuffer, y, false);
	DrawShaderInfoLine("VS", G->mSelectedVertexShader, y, true);
	DrawShaderInfoLine("HS", G->mSelectedHullShader, y, true);
	DrawShaderInfoLine("DS", G->mSelectedDomainShader, y, true);
	DrawShaderInfoLine("GS", G->mSelectedGeometryShader, y, true);
	DrawShaderInfoLine("PS", G->mSelectedPixelShader, y, true);
	DrawShaderInfoLine("CS", G->mSelectedComputeShader, y, true);
	// FIXME? This one is stored as a handle, not a hash:
	if (G->mSelectedRenderTarget != (ID3D11Resource *)-1)
		DrawShaderInfoLine("RT", GetOrigResourceHash(G->mSelectedRenderTarget), y, false);
}

void Overlay::DrawNotices(float *y)
{
	std::vector<OverlayNotice>::iterator notice;
	DWORD time = GetTickCount();
	Vector2 textPosition;
	Vector2 strSize;
	int level, displayed = 0;

<<<<<<< HEAD
	notices.lock();
=======
	EnterCriticalSectionPretty(&notices.lock);
>>>>>>> 15f2c7f0

	has_notice = false;
	for (level = 0; level < NUM_LOG_LEVELS; level++) {
		if (log_levels[level].hide_in_release && G->hunting == HUNTING_MODE_DISABLED)
			continue;

		for (notice = notices.notices[level].begin(); notice != notices.notices[level].end() && displayed < MAX_SIMULTANEOUS_NOTICES; ) {
			if (!notice->timestamp) {
				// Set the timestamp on the first present call
				// that we display the message after it was
				// issued. Means messages won't be missed if
				// they exceed the maximum we can display
				// simultaneously, and helps combat messages
				// disappearing too quickly if there have been
				// no present calls for a while after they were
				// issued.
				notice->timestamp = time;
			} else if ((time - notice->timestamp) > log_levels[level].duration) {
				notice = notices.notices[level].erase(notice);
				continue;
			}

			strSize = (this->*log_levels[level].font)->MeasureString(notice->message.c_str());

			DrawRectangle(0, *y, strSize.x + 3, strSize.y, 0, 0, 0, 0.75);

			(this->*log_levels[level].font)->DrawString(mSpriteBatch.get(), notice->message.c_str(), Vector2(0, *y), log_levels[level].colour);
			*y += strSize.y + 5;

			has_notice = true;
			notice++;
			displayed++;
		}
	}

	notices.unlock();
}

void Overlay::DrawProfiling(float *y)
{
	Vector2 strSize;

	Profiling::update_txt();

	strSize = mFontProfiling->MeasureString(Profiling::text.c_str());
	DrawRectangle(0, *y, strSize.x + 3, strSize.y, 0, 0, 0, 0.75);

	mFontProfiling->DrawString(mSpriteBatch.get(), Profiling::text.c_str(), Vector2(0, *y), DirectX::Colors::Goldenrod);
}

// Create a string for display on the bottom edge of the screen, that contains the current
// stereo info of separation and convergence. 
// Desired format: "Sep:85  Conv:4.5"

static void CreateStereoInfoString(StereoHandle stereoHandle, wchar_t *info)
{
	// Rather than draw graphic bars, this will just be numeric.  Because
	// convergence is essentially an arbitrary number.

	float separation, convergence;
	NvU8 stereo = false;
	NvAPIOverride();
	Profiling::NvAPI_Stereo_IsEnabled(&stereo);
	if (stereo)
	{
		Profiling::NvAPI_Stereo_IsActivated(stereoHandle, &stereo);
		if (stereo)
		{
			Profiling::NvAPI_Stereo_GetSeparation(stereoHandle, &separation);
			Profiling::NvAPI_Stereo_GetConvergence(stereoHandle, &convergence);
		}
	}

	if (stereo)
		swprintf_s(info, maxstring, L"Sep:%.0f  Conv:%.2f", separation, convergence);
	else
		swprintf_s(info, maxstring, L"Stereo disabled");
}

void Overlay::DrawOverlay(void)
{
	Profiling::State profiling_state;
	HRESULT hr;

	if (G->hunting != HUNTING_MODE_ENABLED && !has_notice && Profiling::mode == Profiling::Mode::NONE)
		return;

	if (Profiling::mode == Profiling::Mode::SUMMARY)
		Profiling::start(&profiling_state);

	// Since some games did not like having us change their drawing state from
	// SpriteBatch, we now save and restore all state information for the GPU
	// around our drawing.  
	SaveState();
	{
		hr = InitDrawState();
		if (FAILED(hr))
			goto fail_restore;

		mSpriteBatch->Begin();
		{
			wchar_t osdString[maxstring];
			Vector2 strSize;
			Vector2 textPosition;
			float y = 10.0f;

			if (G->hunting == HUNTING_MODE_ENABLED) {
				// Top of screen
				CreateShaderCountString(osdString);
				strSize = mFont->MeasureString(osdString);
				textPosition = Vector2(float(mResolution.x - strSize.x) / 2, y);
				DrawOutlinedString(mFont.get(), osdString, textPosition, DirectX::Colors::LimeGreen);
				y += strSize.y;

				DrawShaderInfoLines(&y);

				// Bottom of screen
				CreateStereoInfoString(mHackerDevice->mStereoHandle, osdString);
				strSize = mFont->MeasureString(osdString);
				textPosition = Vector2(float(mResolution.x - strSize.x) / 2, float(mResolution.y - strSize.y - 10));
				DrawOutlinedString(mFont.get(), osdString, textPosition, DirectX::Colors::LimeGreen);
			}

			if (has_notice)
				DrawNotices(&y);

			if (Profiling::mode != Profiling::Mode::NONE)
				DrawProfiling(&y);
		}
		mSpriteBatch->End();
	}
fail_restore:
	RestoreState();

	flush_d3d11on12(mOrigDevice, mOrigContext);

	if (Profiling::mode == Profiling::Mode::SUMMARY)
		Profiling::end(&profiling_state, &Profiling::overlay_overhead);
}

OverlayNotice::OverlayNotice(std::wstring message) :
	message(message),
	timestamp(0)
{
}

void ClearNotices()
{
	int level;

	if (notice_cleared_frame == G->frame_no)
		return;

<<<<<<< HEAD
	notices.lock();
=======
	EnterCriticalSectionPretty(&notices.lock);
>>>>>>> 15f2c7f0

	for (level = 0; level < NUM_LOG_LEVELS; level++)
		notices.notices[level].clear();

	notice_cleared_frame = G->frame_no;
	has_notice = false;

	notices.unlock();
}

void LogOverlayW(LogLevel level, wchar_t *fmt, ...)
{
	wchar_t msg[maxstring];
	va_list ap;

	va_start(ap, fmt);
	vLogInfoW(fmt, ap);

	// Using _vsnwprintf_s so we don't crash if the message is too long for
	// the buffer, and truncate it instead - unless we can automatically
	// wrap the message, which DirectXTK doesn't appear to support, who
	// cares if it gets cut off somewhere off screen anyway?
	_vsnwprintf_s(msg, maxstring, _TRUNCATE, fmt, ap);

<<<<<<< HEAD
	notices.lock();
=======
	EnterCriticalSectionPretty(&notices.lock);
>>>>>>> 15f2c7f0

	notices.notices[level].emplace_back(msg);
	has_notice = true;

	notices.unlock();

	va_end(ap);
}

// ASCII version of the above. DirectXTK only understands wide strings, so we
// need to convert it to that, but we can't just convert the format and hand it
// to LogOverlayW, because that would reverse the meaning of %s and %S in the
// format string. Instead we do our own vLogInfo and _vsnprintf_s to handle the
// format string correctly and convert the result to a wide string.
void LogOverlay(LogLevel level, char *fmt, ...)
{
	char amsg[maxstring];
	wchar_t wmsg[maxstring];
	va_list ap;

	va_start(ap, fmt);
	vLogInfo(fmt, ap);

	if (!log_levels[level].hide_in_release || G->hunting) {
		// Using _vsnprintf_s so we don't crash if the message is too long for
		// the buffer, and truncate it instead - unless we can automatically
		// wrap the message, which DirectXTK doesn't appear to support, who
		// cares if it gets cut off somewhere off screen anyway?
		_vsnprintf_s(amsg, maxstring, _TRUNCATE, fmt, ap);
		mbstowcs(wmsg, amsg, maxstring);

<<<<<<< HEAD
		notices.lock();
=======
		EnterCriticalSectionPretty(&notices.lock);
>>>>>>> 15f2c7f0

		notices.notices[level].emplace_back(wmsg);
		has_notice = true;

		notices.unlock();
	}

	va_end(ap);
}<|MERGE_RESOLUTION|>--- conflicted
+++ resolved
@@ -24,32 +24,6 @@
 static bool has_notice = false;
 static unsigned notice_cleared_frame = 0;
 
-<<<<<<< HEAD
-//////////////////////////////////////////////////////////////////////////////
-//                                                                          //
-//                     <==============================>                     //
-//                     < AB-BA TYPE DEADLOCK WARNING! >                     //
-//                     <==============================>                     //
-//                                                                          //
-// Never call Overlay::DrawOverlay() while holding g->mCriticalSection (or  //
-// whatever lock currently protects G->mResources). DrawOverlay() will call //
-// into DirectX, which will take a lock of it's own, introducing a locking  //
-// dependency. At other times DirectX can call into our resource release    //
-// tracker with their lock held, and we take the G->mResources lock, which  //
-// is another locking order dependency in the other direction, leading to   //
-// an AB-BA type deadlock.                                                  //
-//                                                                          //
-// We now protect the notices data structure via a dedicated lock to avoid  //
-// a locking dependency between the DirectX lock and G->mCriticalSection.   //
-// The below class is just a simple wrapper so that we can allocate the     //
-// new critical section statically and have it initialised and destroyed    //
-// automatically when the DLL is loaded/unloaded.                           //
-//                                                                          //
-//////////////////////////////////////////////////////////////////////////////
-static class Notices : public CriticalSection {
-public:
-	std::vector<OverlayNotice> notices[NUM_LOG_LEVELS];
-=======
 static class Notices
 {
 public:
@@ -65,7 +39,6 @@
 	{
 		DeleteCriticalSection(&lock);
 	}
->>>>>>> 15f2c7f0
 } notices;
 
 struct LogLevelParams {
@@ -719,11 +692,7 @@
 	Vector2 strSize;
 	int level, displayed = 0;
 
-<<<<<<< HEAD
-	notices.lock();
-=======
 	EnterCriticalSectionPretty(&notices.lock);
->>>>>>> 15f2c7f0
 
 	has_notice = false;
 	for (level = 0; level < NUM_LOG_LEVELS; level++) {
@@ -759,7 +728,7 @@
 		}
 	}
 
-	notices.unlock();
+	LeaveCriticalSection(&notices.lock);
 }
 
 void Overlay::DrawProfiling(float *y)
@@ -877,11 +846,7 @@
 	if (notice_cleared_frame == G->frame_no)
 		return;
 
-<<<<<<< HEAD
-	notices.lock();
-=======
 	EnterCriticalSectionPretty(&notices.lock);
->>>>>>> 15f2c7f0
 
 	for (level = 0; level < NUM_LOG_LEVELS; level++)
 		notices.notices[level].clear();
@@ -889,7 +854,7 @@
 	notice_cleared_frame = G->frame_no;
 	has_notice = false;
 
-	notices.unlock();
+	LeaveCriticalSection(&notices.lock);
 }
 
 void LogOverlayW(LogLevel level, wchar_t *fmt, ...)
@@ -906,16 +871,12 @@
 	// cares if it gets cut off somewhere off screen anyway?
 	_vsnwprintf_s(msg, maxstring, _TRUNCATE, fmt, ap);
 
-<<<<<<< HEAD
-	notices.lock();
-=======
 	EnterCriticalSectionPretty(&notices.lock);
->>>>>>> 15f2c7f0
 
 	notices.notices[level].emplace_back(msg);
 	has_notice = true;
 
-	notices.unlock();
+	LeaveCriticalSection(&notices.lock);
 
 	va_end(ap);
 }
@@ -942,16 +903,12 @@
 		_vsnprintf_s(amsg, maxstring, _TRUNCATE, fmt, ap);
 		mbstowcs(wmsg, amsg, maxstring);
 
-<<<<<<< HEAD
-		notices.lock();
-=======
 		EnterCriticalSectionPretty(&notices.lock);
->>>>>>> 15f2c7f0
 
 		notices.notices[level].emplace_back(wmsg);
 		has_notice = true;
 
-		notices.unlock();
+		LeaveCriticalSection(&notices.lock);
 	}
 
 	va_end(ap);

--- conflicted
+++ resolved
@@ -308,12 +308,9 @@
 		mSelectedVertexShaderPos(-1),
 		mSelectedIndexBuffer(1),
 		mSelectedIndexBufferPos(0),
-<<<<<<< HEAD
-		mPinkingShader(0),
-=======
 		mSelectedComputeShader(-1),
 		mSelectedComputeShaderPos(-1),
->>>>>>> 902f0ac2
+		mPinkingShader(0),
 
 		hunting(false),
 		fix_enabled(true),

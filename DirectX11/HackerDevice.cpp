--- conflicted
+++ resolved
@@ -2163,14 +2163,10 @@
 	restore_old_surface_create_mode(oldMode, mStereoHandle);
 	if (hr == S_OK && ppBuffer && *ppBuffer)
 	{
-<<<<<<< HEAD
 		if (G->workaround_release_present_race)
 			workaround_present_release_race(*ppBuffer);
 
-		EnterCriticalSection(&G->mCriticalSection);
-=======
 		EnterCriticalSectionPretty(&G->mResourcesLock);
->>>>>>> 15f2c7f0
 			ResourceHandleInfo *handle_info = &G->mResources[*ppBuffer];
 			new ResourceReleaseTracker(*ppBuffer);
 			handle_info->type = D3D11_RESOURCE_DIMENSION_BUFFER;
@@ -2226,14 +2222,10 @@
 
 	if (hr == S_OK && ppTexture1D && *ppTexture1D)
 	{
-<<<<<<< HEAD
 		if (G->workaround_release_present_race)
 			workaround_present_release_race(*ppTexture1D);
 
-		EnterCriticalSection(&G->mCriticalSection);
-=======
 		EnterCriticalSectionPretty(&G->mResourcesLock);
->>>>>>> 15f2c7f0
 			ResourceHandleInfo *handle_info = &G->mResources[*ppTexture1D];
 			new ResourceReleaseTracker(*ppTexture1D);
 			handle_info->type = D3D11_RESOURCE_DIMENSION_TEXTURE1D;
@@ -2348,14 +2340,10 @@
 	// Register texture. Every one seen.
 	if (hr == S_OK && ppTexture2D)
 	{
-<<<<<<< HEAD
 		if (G->workaround_release_present_race)
 			workaround_present_release_race(*ppTexture2D);
 
-		EnterCriticalSection(&G->mCriticalSection);
-=======
 		EnterCriticalSectionPretty(&G->mResourcesLock);
->>>>>>> 15f2c7f0
 			ResourceHandleInfo *handle_info = &G->mResources[*ppTexture2D];
 			new ResourceReleaseTracker(*ppTexture2D);
 			handle_info->type = D3D11_RESOURCE_DIMENSION_TEXTURE2D;
@@ -2425,14 +2413,10 @@
 	// Register texture.
 	if (hr == S_OK && ppTexture3D)
 	{
-<<<<<<< HEAD
 		if (G->workaround_release_present_race)
 			workaround_present_release_race(*ppTexture3D);
 
-		EnterCriticalSection(&G->mCriticalSection);
-=======
 		EnterCriticalSectionPretty(&G->mResourcesLock);
->>>>>>> 15f2c7f0
 			ResourceHandleInfo *handle_info = &G->mResources[*ppTexture3D];
 			new ResourceReleaseTracker(*ppTexture3D);
 			handle_info->type = D3D11_RESOURCE_DIMENSION_TEXTURE3D;

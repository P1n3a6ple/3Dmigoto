--- conflicted
+++ resolved
@@ -38,41 +38,6 @@
 // has other problems such as no meaningful names, no namespacing, etc.
 const int INI_PARAMS_SIZE_WARNING = 256;
 
-<<<<<<< HEAD
-// This class wraps a CRITICAL_SECTION and manages initializing and deleting it
-// via a C++ constructor to reduce the boiler plate usually required for these.
-// TODO: Track which thread has this lock held (the CRITICAL_SECTION structure
-// contains this already, but it is opaque and not considered part of the ABI,
-// meaning we cannot rely on it's structure to never change, which has
-// apparently happened in the past), and graph lock dependencies to detect
-// common locking bugs. Assume any calls into DirectX may take a lock of their
-// own to detect AB-BA type deadlocks with the resource release tracker that is
-// called from DirectX.
-class CriticalSection {
-private:
-	CRITICAL_SECTION critical_section;
-public:
-	CriticalSection()
-	{
-		InitializeCriticalSection(&critical_section);
-	}
-
-	~CriticalSection()
-	{
-		DeleteCriticalSection(&critical_section);
-	}
-
-	inline void lock()
-	{
-		EnterCriticalSection(&critical_section);
-	}
-
-	inline void unlock()
-	{
-		LeaveCriticalSection(&critical_section);
-	}
-};
-=======
 // -----------------------------------------------------------------------------------------------
 
 // This critical section must be held to avoid race conditions when creating
@@ -100,7 +65,6 @@
 
 #define UnlockResourceCreationMode() \
 	LeaveCriticalSection(&resource_creation_mode_lock)
->>>>>>> 4b6245ce
 
 // -----------------------------------------------------------------------------------------------
 

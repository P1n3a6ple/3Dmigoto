--- conflicted
+++ resolved
@@ -670,12 +670,8 @@
 // problematic %f floating point values with %.9e, which is enough that a 32bit
 // floating point value will be reproduced exactly:
 static string BinaryToAsmText(const void *pShaderBytecode, size_t BytecodeLength,
-<<<<<<< HEAD
+		bool disassemble_undecipherable_data = true,
 		int hexdump = 0, bool d3dcompiler_46_compat = true)
-=======
-		bool disassemble_undecipherable_data = true,
-		int hexdump = 0, bool d3dcompiler_46_compat = false)
->>>>>>> 36ff3100
 {
 	string comments;
 	vector<byte> byteCode(BytecodeLength);

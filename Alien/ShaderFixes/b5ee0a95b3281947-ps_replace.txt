--- conflicted
+++ resolved
@@ -265,11 +265,7 @@
   r0.w = r0.w * r0.w;
   r0.w = -r2.y * r0.w + 1.000000000e+000;
   r0.w = r0.w / r2.x;
-<<<<<<< HEAD
-  // r0.w = (int)r0.w & (int)r1.y;   //Causes problems for some reason
-=======
-  r0.w = r1.y ? r0.w : 0;
->>>>>>> bd2418b1
+  r0.w = r1.y ? r0.w : 0;
   r2.xyz = v1.xyz * r0.www;
   r1.xyz = r2.xyz * r1.xzw;
   r0.xyz = r2.xyz * r0.xyz + r1.xyz;

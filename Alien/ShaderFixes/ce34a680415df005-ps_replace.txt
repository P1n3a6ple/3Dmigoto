--- conflicted
+++ resolved
@@ -97,10 +97,6 @@
   float4 v5 : TEXCOORD5,
   float4 v6 : TEXCOORD6,
   float4 v7 : TEXCOORD7,
-  float4 v9 : TEXCOORD8,
-  float4 v10 : TEXCOORD9,
-  float4 v11 : TEXCOORD10,
-  float4 v12 : TEXCOORD11,
   out float4 o0 : SV_Target0)
 {
   float4 r0,r1,r2,r3,r4,r5,r6,r7,r8,r9,r10,r11,r12,r13,r14,r15;
@@ -118,25 +114,6 @@
   r0.x = max(r0.x, 0.000000000e+000);
   r0.x = r0.w ? r1.w : r0.x;
   r1.xyz = r1.xyz * r0.xxx + CameraPosition.xyz;
-  
-  
-float4 stereo = StereoParams.Load(0);
-float4 r25;
-r1.w =1.0;
-
-r25.x = dot(r1.xyzw, ViewProj._m00_m10_m20_m30);
-r25.y = dot(r1.xyzw, ViewProj._m01_m11_m21_m31);
-r25.z = dot(r1.xyzw, ViewProj._m02_m12_m22_m32);
-r25.w = dot(r1.xyzw, ViewProj._m03_m13_m23_m33);
-
-r25.x -= stereo.x * (r25.w - stereo.y);
-
-r1.x = dot(r25.xyzw, v9.xyzw);
-r1.y = dot(r25.xyzw, v10.xyzw);
-r1.z = dot(r25.xyzw, v11.xyzw);
-r1.w = dot(r25.xyzw, v12.xyzw);    
-r1.xyzw /= r1.wwww;
-  
   r2.xyz = normalSamplerReg_TEX.Sample(normalSamplerReg_SMP_s, r0.yz).xyz;
   r0.x = dot(v6.xyz, v6.xyz);
   r0.x = rsqrt(r0.x);
@@ -282,27 +259,6 @@
   r4.xy = r4.xy + -r4.zw;
   r4.zw = -r4.xy * Spotlight0_ShadowMapDimensions.zw + r1.xy;
   r5.xyzw = spotlight0ShadowSamplerReg_TEX.Gather(spotlight0ShadowSamplerReg_SMP_s, r4.zw, int2(-5, -5)).xyzw;
-<<<<<<< HEAD
-  r6.x = r5.x >= r3.w;
-  r6.y = r5.y >= r3.w;
-  r6.z = r5.z >= r3.w;
-  r6.w = r5.w >= r3.w;
-  r6.x = r6.x ? 0 : 1;
-  r6.y = r6.y ? 0 : 1;
-  r6.z = r6.z ? 0 : 1;
-  r6.w = r6.w ? 0 : 1;
-  r7.x = dot(r6.xyzw, float4(1.000000e+000,1.000000e+000,1.000000e+000,1.000000e+000));
-  r5.x = dot(r5.xyzw, r6.xyzw);
-  r6.xyzw = spotlight0ShadowSamplerReg_TEX.Gather(spotlight0ShadowSamplerReg_SMP_s, r4.zw, int2(-3, -5)).xyzw;
-  r8.x = r6.x >= r3.w;
-  r8.y = r6.y >= r3.w;
-  r8.z = r6.z >= r3.w;
-  r8.w = r6.w >= r3.w;
-  r8.x = r8.x ? 0 : 1;
-  r8.y = r8.y ? 0 : 1;
-  r8.z = r8.z ? 0 : 1;
-  r8.w = r8.w ? 0 : 1;
-=======
   r6.xyzw = r5.xyzw >= r3.wwww;
   r6.xyzw = r6.xyzw ? float4(0.000000e+000,0.000000e+000,0.000000e+000,0.000000e+000) : float4(1.000000e+000,1.000000e+000,1.000000e+000,1.000000e+000);
   r7.x = dot(r6.xyzw, float4(1.000000e+000,1.000000e+000,1.000000e+000,1.000000e+000));
@@ -310,619 +266,244 @@
   r6.xyzw = spotlight0ShadowSamplerReg_TEX.Gather(spotlight0ShadowSamplerReg_SMP_s, r4.zw, int2(-3, -5)).xyzw;
   r8.xyzw = r6.xyzw >= r3.wwww;
   r8.xyzw = r8.xyzw ? float4(0.000000e+000,0.000000e+000,0.000000e+000,0.000000e+000) : float4(1.000000e+000,1.000000e+000,1.000000e+000,1.000000e+000);
->>>>>>> bd2418b1
   r5.y = dot(r8.xyzw, float4(1.000000e+000,1.000000e+000,1.000000e+000,1.000000e+000));
   r5.y = r7.x + r5.y;
   r5.z = dot(r6.xyzw, r8.xyzw);
   r5.x = r5.x + r5.z;
   r6.xyzw = spotlight0ShadowSamplerReg_TEX.Gather(spotlight0ShadowSamplerReg_SMP_s, r4.zw, int2(-1, -5)).xyzw;
-<<<<<<< HEAD
-  r7.x = r6.x >= r3.w;
-  r7.y = r6.y >= r3.w;
-  r7.z = r6.z >= r3.w;
-  r7.w = r6.w >= r3.w;
-  r7.x = r7.x ? 0 : 1;
-  r7.y = r7.y ? 0 : 1;
-  r7.z = r7.z ? 0 : 1;
-  r7.w = r7.w ? 0 : 1;
-=======
-  r7.xyzw = r6.xyzw >= r3.wwww;
-  r7.xyzw = r7.xyzw ? float4(0.000000e+000,0.000000e+000,0.000000e+000,0.000000e+000) : float4(1.000000e+000,1.000000e+000,1.000000e+000,1.000000e+000);
->>>>>>> bd2418b1
+  r7.xyzw = r6.xyzw >= r3.wwww;
+  r7.xyzw = r7.xyzw ? float4(0.000000e+000,0.000000e+000,0.000000e+000,0.000000e+000) : float4(1.000000e+000,1.000000e+000,1.000000e+000,1.000000e+000);
   r5.z = dot(r7.xyzw, float4(1.000000e+000,1.000000e+000,1.000000e+000,1.000000e+000));
   r5.y = r5.y + r5.z;
   r5.z = dot(r6.xyzw, r7.xyzw);
   r5.x = r5.x + r5.z;
   r6.xyzw = spotlight0ShadowSamplerReg_TEX.Gather(spotlight0ShadowSamplerReg_SMP_s, r4.zw, int2(1, -5)).xyzw;
-<<<<<<< HEAD
-  r7.x = r6.x >= r3.w;
-  r7.y = r6.y >= r3.w;
-  r7.z = r6.z >= r3.w;
-  r7.w = r6.w >= r3.w;
-  r7.x = r7.x ? 0 : 1;
-  r7.y = r7.y ? 0 : 1;
-  r7.z = r7.z ? 0 : 1;
-  r7.w = r7.w ? 0 : 1;
-=======
-  r7.xyzw = r6.xyzw >= r3.wwww;
-  r7.xyzw = r7.xyzw ? float4(0.000000e+000,0.000000e+000,0.000000e+000,0.000000e+000) : float4(1.000000e+000,1.000000e+000,1.000000e+000,1.000000e+000);
->>>>>>> bd2418b1
+  r7.xyzw = r6.xyzw >= r3.wwww;
+  r7.xyzw = r7.xyzw ? float4(0.000000e+000,0.000000e+000,0.000000e+000,0.000000e+000) : float4(1.000000e+000,1.000000e+000,1.000000e+000,1.000000e+000);
   r5.z = dot(r7.xyzw, float4(1.000000e+000,1.000000e+000,1.000000e+000,1.000000e+000));
   r5.y = r5.y + r5.z;
   r5.z = dot(r6.xyzw, r7.xyzw);
   r5.x = r5.x + r5.z;
   r6.xyzw = spotlight0ShadowSamplerReg_TEX.Gather(spotlight0ShadowSamplerReg_SMP_s, r4.zw, int2(3, -5)).xyzw;
-<<<<<<< HEAD
-  r7.x = r6.x >= r3.w;
-  r7.y = r6.y >= r3.w;
-  r7.z = r6.z >= r3.w;
-  r7.w = r6.w >= r3.w;
-  r7.x = r7.x ? 0 : 1;
-  r7.y = r7.y ? 0 : 1;
-  r7.z = r7.z ? 0 : 1;
-  r7.w = r7.w ? 0 : 1;
-=======
-  r7.xyzw = r6.xyzw >= r3.wwww;
-  r7.xyzw = r7.xyzw ? float4(0.000000e+000,0.000000e+000,0.000000e+000,0.000000e+000) : float4(1.000000e+000,1.000000e+000,1.000000e+000,1.000000e+000);
->>>>>>> bd2418b1
+  r7.xyzw = r6.xyzw >= r3.wwww;
+  r7.xyzw = r7.xyzw ? float4(0.000000e+000,0.000000e+000,0.000000e+000,0.000000e+000) : float4(1.000000e+000,1.000000e+000,1.000000e+000,1.000000e+000);
   r5.z = dot(r7.xyzw, float4(1.000000e+000,1.000000e+000,1.000000e+000,1.000000e+000));
   r5.y = r5.y + r5.z;
   r5.z = dot(r6.xyzw, r7.xyzw);
   r5.x = r5.x + r5.z;
   r6.xyzw = spotlight0ShadowSamplerReg_TEX.Gather(spotlight0ShadowSamplerReg_SMP_s, r4.zw, int2(5, -5)).xyzw;
-<<<<<<< HEAD
-  r7.x = r6.x >= r3.w;
-  r7.y = r6.y >= r3.w;
-  r7.z = r6.z >= r3.w;
-  r7.w = r6.w >= r3.w;
-  r7.x = r7.x ? 0 : 1;
-  r7.y = r7.y ? 0 : 1;
-  r7.z = r7.z ? 0 : 1;
-  r7.w = r7.w ? 0 : 1;
-=======
-  r7.xyzw = r6.xyzw >= r3.wwww;
-  r7.xyzw = r7.xyzw ? float4(0.000000e+000,0.000000e+000,0.000000e+000,0.000000e+000) : float4(1.000000e+000,1.000000e+000,1.000000e+000,1.000000e+000);
->>>>>>> bd2418b1
+  r7.xyzw = r6.xyzw >= r3.wwww;
+  r7.xyzw = r7.xyzw ? float4(0.000000e+000,0.000000e+000,0.000000e+000,0.000000e+000) : float4(1.000000e+000,1.000000e+000,1.000000e+000,1.000000e+000);
   r5.z = dot(r7.xyzw, float4(1.000000e+000,1.000000e+000,1.000000e+000,1.000000e+000));
   r5.y = r5.y + r5.z;
   r5.z = dot(r6.xyzw, r7.xyzw);
   r5.x = r5.x + r5.z;
   r6.xyzw = spotlight0ShadowSamplerReg_TEX.Gather(spotlight0ShadowSamplerReg_SMP_s, r4.zw, int2(-5, -3)).xyzw;
-<<<<<<< HEAD
-  r7.x = r6.x >= r3.w;
-  r7.y = r6.y >= r3.w;
-  r7.z = r6.z >= r3.w;
-  r7.w = r6.w >= r3.w;
-  r7.x = r7.x ? 0 : 1;
-  r7.y = r7.y ? 0 : 1;
-  r7.z = r7.z ? 0 : 1;
-  r7.w = r7.w ? 0 : 1;
-=======
-  r7.xyzw = r6.xyzw >= r3.wwww;
-  r7.xyzw = r7.xyzw ? float4(0.000000e+000,0.000000e+000,0.000000e+000,0.000000e+000) : float4(1.000000e+000,1.000000e+000,1.000000e+000,1.000000e+000);
->>>>>>> bd2418b1
+  r7.xyzw = r6.xyzw >= r3.wwww;
+  r7.xyzw = r7.xyzw ? float4(0.000000e+000,0.000000e+000,0.000000e+000,0.000000e+000) : float4(1.000000e+000,1.000000e+000,1.000000e+000,1.000000e+000);
   r5.z = dot(r7.xyzw, float4(1.000000e+000,1.000000e+000,1.000000e+000,1.000000e+000));
   r5.y = r5.y + r5.z;
   r5.z = dot(r6.xyzw, r7.xyzw);
   r5.x = r5.x + r5.z;
   r6.xyzw = spotlight0ShadowSamplerReg_TEX.Gather(spotlight0ShadowSamplerReg_SMP_s, r4.zw, int2(-3, -3)).xyzw;
-<<<<<<< HEAD
-  r7.x = r6.x >= r3.w;
-  r7.y = r6.y >= r3.w;
-  r7.z = r6.z >= r3.w;
-  r7.w = r6.w >= r3.w;
-  r7.x = r7.x ? 0 : 1;
-  r7.y = r7.y ? 0 : 1;
-  r7.z = r7.z ? 0 : 1;
-  r7.w = r7.w ? 0 : 1;
-=======
-  r7.xyzw = r6.xyzw >= r3.wwww;
-  r7.xyzw = r7.xyzw ? float4(0.000000e+000,0.000000e+000,0.000000e+000,0.000000e+000) : float4(1.000000e+000,1.000000e+000,1.000000e+000,1.000000e+000);
->>>>>>> bd2418b1
+  r7.xyzw = r6.xyzw >= r3.wwww;
+  r7.xyzw = r7.xyzw ? float4(0.000000e+000,0.000000e+000,0.000000e+000,0.000000e+000) : float4(1.000000e+000,1.000000e+000,1.000000e+000,1.000000e+000);
   r5.z = dot(r7.xyzw, float4(1.000000e+000,1.000000e+000,1.000000e+000,1.000000e+000));
   r5.y = r5.y + r5.z;
   r5.z = dot(r6.xyzw, r7.xyzw);
   r5.x = r5.x + r5.z;
   r6.xyzw = spotlight0ShadowSamplerReg_TEX.Gather(spotlight0ShadowSamplerReg_SMP_s, r4.zw, int2(-1, -3)).xyzw;
-<<<<<<< HEAD
-  r7.x = r6.x >= r3.w;
-  r7.y = r6.y >= r3.w;
-  r7.z = r6.z >= r3.w;
-  r7.w = r6.w >= r3.w;
-  r7.x = r7.x ? 0 : 1;
-  r7.y = r7.y ? 0 : 1;
-  r7.z = r7.z ? 0 : 1;
-  r7.w = r7.w ? 0 : 1;
-=======
-  r7.xyzw = r6.xyzw >= r3.wwww;
-  r7.xyzw = r7.xyzw ? float4(0.000000e+000,0.000000e+000,0.000000e+000,0.000000e+000) : float4(1.000000e+000,1.000000e+000,1.000000e+000,1.000000e+000);
->>>>>>> bd2418b1
+  r7.xyzw = r6.xyzw >= r3.wwww;
+  r7.xyzw = r7.xyzw ? float4(0.000000e+000,0.000000e+000,0.000000e+000,0.000000e+000) : float4(1.000000e+000,1.000000e+000,1.000000e+000,1.000000e+000);
   r5.z = dot(r7.xyzw, float4(1.000000e+000,1.000000e+000,1.000000e+000,1.000000e+000));
   r5.y = r5.y + r5.z;
   r5.z = dot(r6.xyzw, r7.xyzw);
   r5.x = r5.x + r5.z;
   r6.xyzw = spotlight0ShadowSamplerReg_TEX.Gather(spotlight0ShadowSamplerReg_SMP_s, r4.zw, int2(1, -3)).xyzw;
-<<<<<<< HEAD
-  r7.x = r6.x >= r3.w;
-  r7.y = r6.y >= r3.w;
-  r7.z = r6.z >= r3.w;
-  r7.w = r6.w >= r3.w;
-  r7.x = r7.x ? 0 : 1;
-  r7.y = r7.y ? 0 : 1;
-  r7.z = r7.z ? 0 : 1;
-  r7.w = r7.w ? 0 : 1;
-=======
-  r7.xyzw = r6.xyzw >= r3.wwww;
-  r7.xyzw = r7.xyzw ? float4(0.000000e+000,0.000000e+000,0.000000e+000,0.000000e+000) : float4(1.000000e+000,1.000000e+000,1.000000e+000,1.000000e+000);
->>>>>>> bd2418b1
+  r7.xyzw = r6.xyzw >= r3.wwww;
+  r7.xyzw = r7.xyzw ? float4(0.000000e+000,0.000000e+000,0.000000e+000,0.000000e+000) : float4(1.000000e+000,1.000000e+000,1.000000e+000,1.000000e+000);
   r5.z = dot(r7.xyzw, float4(1.000000e+000,1.000000e+000,1.000000e+000,1.000000e+000));
   r5.y = r5.y + r5.z;
   r5.z = dot(r6.xyzw, r7.xyzw);
   r5.x = r5.x + r5.z;
   r6.xyzw = spotlight0ShadowSamplerReg_TEX.Gather(spotlight0ShadowSamplerReg_SMP_s, r4.zw, int2(3, -3)).xyzw;
-<<<<<<< HEAD
-  r7.x = r6.x >= r3.w;
-  r7.y = r6.y >= r3.w;
-  r7.z = r6.z >= r3.w;
-  r7.w = r6.w >= r3.w;
-  r7.x = r7.x ? 0 : 1;
-  r7.y = r7.y ? 0 : 1;
-  r7.z = r7.z ? 0 : 1;
-  r7.w = r7.w ? 0 : 1;
-=======
-  r7.xyzw = r6.xyzw >= r3.wwww;
-  r7.xyzw = r7.xyzw ? float4(0.000000e+000,0.000000e+000,0.000000e+000,0.000000e+000) : float4(1.000000e+000,1.000000e+000,1.000000e+000,1.000000e+000);
->>>>>>> bd2418b1
+  r7.xyzw = r6.xyzw >= r3.wwww;
+  r7.xyzw = r7.xyzw ? float4(0.000000e+000,0.000000e+000,0.000000e+000,0.000000e+000) : float4(1.000000e+000,1.000000e+000,1.000000e+000,1.000000e+000);
   r5.z = dot(r7.xyzw, float4(1.000000e+000,1.000000e+000,1.000000e+000,1.000000e+000));
   r5.y = r5.y + r5.z;
   r5.z = dot(r6.xyzw, r7.xyzw);
   r5.x = r5.x + r5.z;
   r6.xyzw = spotlight0ShadowSamplerReg_TEX.Gather(spotlight0ShadowSamplerReg_SMP_s, r4.zw, int2(5, -3)).xyzw;
-<<<<<<< HEAD
-  r7.x = r6.x >= r3.w;
-  r7.y = r6.y >= r3.w;
-  r7.z = r6.z >= r3.w;
-  r7.w = r6.w >= r3.w;
-  r7.x = r7.x ? 0 : 1;
-  r7.y = r7.y ? 0 : 1;
-  r7.z = r7.z ? 0 : 1;
-  r7.w = r7.w ? 0 : 1;
-=======
-  r7.xyzw = r6.xyzw >= r3.wwww;
-  r7.xyzw = r7.xyzw ? float4(0.000000e+000,0.000000e+000,0.000000e+000,0.000000e+000) : float4(1.000000e+000,1.000000e+000,1.000000e+000,1.000000e+000);
->>>>>>> bd2418b1
+  r7.xyzw = r6.xyzw >= r3.wwww;
+  r7.xyzw = r7.xyzw ? float4(0.000000e+000,0.000000e+000,0.000000e+000,0.000000e+000) : float4(1.000000e+000,1.000000e+000,1.000000e+000,1.000000e+000);
   r5.z = dot(r7.xyzw, float4(1.000000e+000,1.000000e+000,1.000000e+000,1.000000e+000));
   r5.y = r5.y + r5.z;
   r5.z = dot(r6.xyzw, r7.xyzw);
   r5.x = r5.x + r5.z;
   r6.xyzw = spotlight0ShadowSamplerReg_TEX.Gather(spotlight0ShadowSamplerReg_SMP_s, r4.zw, int2(-5, -1)).xyzw;
-<<<<<<< HEAD
-  r7.x = r6.x >= r3.w;
-  r7.y = r6.y >= r3.w;
-  r7.z = r6.z >= r3.w;
-  r7.w = r6.w >= r3.w;
-  r7.x = r7.x ? 0 : 1;
-  r7.y = r7.y ? 0 : 1;
-  r7.z = r7.z ? 0 : 1;
-  r7.w = r7.w ? 0 : 1;
-=======
-  r7.xyzw = r6.xyzw >= r3.wwww;
-  r7.xyzw = r7.xyzw ? float4(0.000000e+000,0.000000e+000,0.000000e+000,0.000000e+000) : float4(1.000000e+000,1.000000e+000,1.000000e+000,1.000000e+000);
->>>>>>> bd2418b1
+  r7.xyzw = r6.xyzw >= r3.wwww;
+  r7.xyzw = r7.xyzw ? float4(0.000000e+000,0.000000e+000,0.000000e+000,0.000000e+000) : float4(1.000000e+000,1.000000e+000,1.000000e+000,1.000000e+000);
   r5.z = dot(r7.xyzw, float4(1.000000e+000,1.000000e+000,1.000000e+000,1.000000e+000));
   r5.y = r5.y + r5.z;
   r5.z = dot(r6.xyzw, r7.xyzw);
   r5.x = r5.x + r5.z;
   r6.xyzw = spotlight0ShadowSamplerReg_TEX.Gather(spotlight0ShadowSamplerReg_SMP_s, r4.zw, int2(-3, -1)).xyzw;
-<<<<<<< HEAD
-  r7.x = r6.x >= r3.w;
-  r7.y = r6.y >= r3.w;
-  r7.z = r6.z >= r3.w;
-  r7.w = r6.w >= r3.w;
-  r7.x = r7.x ? 0 : 1;
-  r7.y = r7.y ? 0 : 1;
-  r7.z = r7.z ? 0 : 1;
-  r7.w = r7.w ? 0 : 1;
-=======
-  r7.xyzw = r6.xyzw >= r3.wwww;
-  r7.xyzw = r7.xyzw ? float4(0.000000e+000,0.000000e+000,0.000000e+000,0.000000e+000) : float4(1.000000e+000,1.000000e+000,1.000000e+000,1.000000e+000);
->>>>>>> bd2418b1
+  r7.xyzw = r6.xyzw >= r3.wwww;
+  r7.xyzw = r7.xyzw ? float4(0.000000e+000,0.000000e+000,0.000000e+000,0.000000e+000) : float4(1.000000e+000,1.000000e+000,1.000000e+000,1.000000e+000);
   r5.z = dot(r7.xyzw, float4(1.000000e+000,1.000000e+000,1.000000e+000,1.000000e+000));
   r5.y = r5.y + r5.z;
   r5.z = dot(r6.xyzw, r7.xyzw);
   r5.x = r5.x + r5.z;
   r6.xyzw = spotlight0ShadowSamplerReg_TEX.Gather(spotlight0ShadowSamplerReg_SMP_s, r4.zw, int2(-1, -1)).xyzw;
-<<<<<<< HEAD
-  r7.x = r6.x >= r3.w;
-  r7.y = r6.y >= r3.w;
-  r7.z = r6.z >= r3.w;
-  r7.w = r6.w >= r3.w;
-  r7.x = r7.x ? 0 : 1;
-  r7.y = r7.y ? 0 : 1;
-  r7.z = r7.z ? 0 : 1;
-  r7.w = r7.w ? 0 : 1;
-=======
-  r7.xyzw = r6.xyzw >= r3.wwww;
-  r7.xyzw = r7.xyzw ? float4(0.000000e+000,0.000000e+000,0.000000e+000,0.000000e+000) : float4(1.000000e+000,1.000000e+000,1.000000e+000,1.000000e+000);
->>>>>>> bd2418b1
+  r7.xyzw = r6.xyzw >= r3.wwww;
+  r7.xyzw = r7.xyzw ? float4(0.000000e+000,0.000000e+000,0.000000e+000,0.000000e+000) : float4(1.000000e+000,1.000000e+000,1.000000e+000,1.000000e+000);
   r5.z = dot(r7.xyzw, float4(1.000000e+000,1.000000e+000,1.000000e+000,1.000000e+000));
   r5.y = r5.y + r5.z;
   r5.z = dot(r6.xyzw, r7.xyzw);
   r5.x = r5.x + r5.z;
   r6.xyzw = spotlight0ShadowSamplerReg_TEX.Gather(spotlight0ShadowSamplerReg_SMP_s, r4.zw, int2(1, -1)).xyzw;
-<<<<<<< HEAD
-  r7.x = r6.x >= r3.w;
-  r7.y = r6.y >= r3.w;
-  r7.z = r6.z >= r3.w;
-  r7.w = r6.w >= r3.w;
-  r7.x = r7.x ? 0 : 1;
-  r7.y = r7.y ? 0 : 1;
-  r7.z = r7.z ? 0 : 1;
-  r7.w = r7.w ? 0 : 1;
-=======
-  r7.xyzw = r6.xyzw >= r3.wwww;
-  r7.xyzw = r7.xyzw ? float4(0.000000e+000,0.000000e+000,0.000000e+000,0.000000e+000) : float4(1.000000e+000,1.000000e+000,1.000000e+000,1.000000e+000);
->>>>>>> bd2418b1
+  r7.xyzw = r6.xyzw >= r3.wwww;
+  r7.xyzw = r7.xyzw ? float4(0.000000e+000,0.000000e+000,0.000000e+000,0.000000e+000) : float4(1.000000e+000,1.000000e+000,1.000000e+000,1.000000e+000);
   r5.z = dot(r7.xyzw, float4(1.000000e+000,1.000000e+000,1.000000e+000,1.000000e+000));
   r5.y = r5.y + r5.z;
   r5.z = dot(r6.xyzw, r7.xyzw);
   r5.x = r5.x + r5.z;
   r6.xyzw = spotlight0ShadowSamplerReg_TEX.Gather(spotlight0ShadowSamplerReg_SMP_s, r4.zw, int2(3, -1)).xyzw;
-<<<<<<< HEAD
-  r7.x = r6.x >= r3.w;
-  r7.y = r6.y >= r3.w;
-  r7.z = r6.z >= r3.w;
-  r7.w = r6.w >= r3.w;
-  r7.x = r7.x ? 0 : 1;
-  r7.y = r7.y ? 0 : 1;
-  r7.z = r7.z ? 0 : 1;
-  r7.w = r7.w ? 0 : 1;
-=======
-  r7.xyzw = r6.xyzw >= r3.wwww;
-  r7.xyzw = r7.xyzw ? float4(0.000000e+000,0.000000e+000,0.000000e+000,0.000000e+000) : float4(1.000000e+000,1.000000e+000,1.000000e+000,1.000000e+000);
->>>>>>> bd2418b1
+  r7.xyzw = r6.xyzw >= r3.wwww;
+  r7.xyzw = r7.xyzw ? float4(0.000000e+000,0.000000e+000,0.000000e+000,0.000000e+000) : float4(1.000000e+000,1.000000e+000,1.000000e+000,1.000000e+000);
   r5.z = dot(r7.xyzw, float4(1.000000e+000,1.000000e+000,1.000000e+000,1.000000e+000));
   r5.y = r5.y + r5.z;
   r5.z = dot(r6.xyzw, r7.xyzw);
   r5.x = r5.x + r5.z;
   r6.xyzw = spotlight0ShadowSamplerReg_TEX.Gather(spotlight0ShadowSamplerReg_SMP_s, r4.zw, int2(5, -1)).xyzw;
-<<<<<<< HEAD
-  r7.x = r6.x >= r3.w;
-  r7.y = r6.y >= r3.w;
-  r7.z = r6.z >= r3.w;
-  r7.w = r6.w >= r3.w;
-  r7.x = r7.x ? 0 : 1;
-  r7.y = r7.y ? 0 : 1;
-  r7.z = r7.z ? 0 : 1;
-  r7.w = r7.w ? 0 : 1;
-=======
-  r7.xyzw = r6.xyzw >= r3.wwww;
-  r7.xyzw = r7.xyzw ? float4(0.000000e+000,0.000000e+000,0.000000e+000,0.000000e+000) : float4(1.000000e+000,1.000000e+000,1.000000e+000,1.000000e+000);
->>>>>>> bd2418b1
+  r7.xyzw = r6.xyzw >= r3.wwww;
+  r7.xyzw = r7.xyzw ? float4(0.000000e+000,0.000000e+000,0.000000e+000,0.000000e+000) : float4(1.000000e+000,1.000000e+000,1.000000e+000,1.000000e+000);
   r5.z = dot(r7.xyzw, float4(1.000000e+000,1.000000e+000,1.000000e+000,1.000000e+000));
   r5.y = r5.y + r5.z;
   r5.z = dot(r6.xyzw, r7.xyzw);
   r5.x = r5.x + r5.z;
   r6.xyzw = spotlight0ShadowSamplerReg_TEX.Gather(spotlight0ShadowSamplerReg_SMP_s, r4.zw, int2(-5, 1)).xyzw;
-<<<<<<< HEAD
-  r7.x = r6.x >= r3.w;
-  r7.y = r6.y >= r3.w;
-  r7.z = r6.z >= r3.w;
-  r7.w = r6.w >= r3.w;
-  r7.x = r7.x ? 0 : 1;
-  r7.y = r7.y ? 0 : 1;
-  r7.z = r7.z ? 0 : 1;
-  r7.w = r7.w ? 0 : 1;
-=======
-  r7.xyzw = r6.xyzw >= r3.wwww;
-  r7.xyzw = r7.xyzw ? float4(0.000000e+000,0.000000e+000,0.000000e+000,0.000000e+000) : float4(1.000000e+000,1.000000e+000,1.000000e+000,1.000000e+000);
->>>>>>> bd2418b1
+  r7.xyzw = r6.xyzw >= r3.wwww;
+  r7.xyzw = r7.xyzw ? float4(0.000000e+000,0.000000e+000,0.000000e+000,0.000000e+000) : float4(1.000000e+000,1.000000e+000,1.000000e+000,1.000000e+000);
   r5.z = dot(r7.xyzw, float4(1.000000e+000,1.000000e+000,1.000000e+000,1.000000e+000));
   r5.y = r5.y + r5.z;
   r5.z = dot(r6.xyzw, r7.xyzw);
   r5.x = r5.x + r5.z;
   r6.xyzw = spotlight0ShadowSamplerReg_TEX.Gather(spotlight0ShadowSamplerReg_SMP_s, r4.zw, int2(-3, 1)).xyzw;
-<<<<<<< HEAD
-  r7.x = r6.x >= r3.w;
-  r7.y = r6.y >= r3.w;
-  r7.z = r6.z >= r3.w;
-  r7.w = r6.w >= r3.w;
-  r7.x = r7.x ? 0 : 1;
-  r7.y = r7.y ? 0 : 1;
-  r7.z = r7.z ? 0 : 1;
-  r7.w = r7.w ? 0 : 1;
-=======
-  r7.xyzw = r6.xyzw >= r3.wwww;
-  r7.xyzw = r7.xyzw ? float4(0.000000e+000,0.000000e+000,0.000000e+000,0.000000e+000) : float4(1.000000e+000,1.000000e+000,1.000000e+000,1.000000e+000);
->>>>>>> bd2418b1
+  r7.xyzw = r6.xyzw >= r3.wwww;
+  r7.xyzw = r7.xyzw ? float4(0.000000e+000,0.000000e+000,0.000000e+000,0.000000e+000) : float4(1.000000e+000,1.000000e+000,1.000000e+000,1.000000e+000);
   r5.z = dot(r7.xyzw, float4(1.000000e+000,1.000000e+000,1.000000e+000,1.000000e+000));
   r5.y = r5.y + r5.z;
   r5.z = dot(r6.xyzw, r7.xyzw);
   r5.x = r5.x + r5.z;
   r6.xyzw = spotlight0ShadowSamplerReg_TEX.Gather(spotlight0ShadowSamplerReg_SMP_s, r4.zw, int2(-1, 1)).xyzw;
-<<<<<<< HEAD
-  r7.x = r6.x >= r3.w;
-  r7.y = r6.y >= r3.w;
-  r7.z = r6.z >= r3.w;
-  r7.w = r6.w >= r3.w;
-  r7.x = r7.x ? 0 : 1;
-  r7.y = r7.y ? 0 : 1;
-  r7.z = r7.z ? 0 : 1;
-  r7.w = r7.w ? 0 : 1;
-=======
-  r7.xyzw = r6.xyzw >= r3.wwww;
-  r7.xyzw = r7.xyzw ? float4(0.000000e+000,0.000000e+000,0.000000e+000,0.000000e+000) : float4(1.000000e+000,1.000000e+000,1.000000e+000,1.000000e+000);
->>>>>>> bd2418b1
+  r7.xyzw = r6.xyzw >= r3.wwww;
+  r7.xyzw = r7.xyzw ? float4(0.000000e+000,0.000000e+000,0.000000e+000,0.000000e+000) : float4(1.000000e+000,1.000000e+000,1.000000e+000,1.000000e+000);
   r5.z = dot(r7.xyzw, float4(1.000000e+000,1.000000e+000,1.000000e+000,1.000000e+000));
   r5.y = r5.y + r5.z;
   r5.z = dot(r6.xyzw, r7.xyzw);
   r5.x = r5.x + r5.z;
   r6.xyzw = spotlight0ShadowSamplerReg_TEX.Gather(spotlight0ShadowSamplerReg_SMP_s, r4.zw, int2(1, 1)).xyzw;
-<<<<<<< HEAD
-  r7.x = r6.x >= r3.w;
-  r7.y = r6.y >= r3.w;
-  r7.z = r6.z >= r3.w;
-  r7.w = r6.w >= r3.w;
-  r7.x = r7.x ? 0 : 1;
-  r7.y = r7.y ? 0 : 1;
-  r7.z = r7.z ? 0 : 1;
-  r7.w = r7.w ? 0 : 1;
-=======
-  r7.xyzw = r6.xyzw >= r3.wwww;
-  r7.xyzw = r7.xyzw ? float4(0.000000e+000,0.000000e+000,0.000000e+000,0.000000e+000) : float4(1.000000e+000,1.000000e+000,1.000000e+000,1.000000e+000);
->>>>>>> bd2418b1
+  r7.xyzw = r6.xyzw >= r3.wwww;
+  r7.xyzw = r7.xyzw ? float4(0.000000e+000,0.000000e+000,0.000000e+000,0.000000e+000) : float4(1.000000e+000,1.000000e+000,1.000000e+000,1.000000e+000);
   r5.z = dot(r7.xyzw, float4(1.000000e+000,1.000000e+000,1.000000e+000,1.000000e+000));
   r5.y = r5.y + r5.z;
   r5.z = dot(r6.xyzw, r7.xyzw);
   r5.x = r5.x + r5.z;
   r6.xyzw = spotlight0ShadowSamplerReg_TEX.Gather(spotlight0ShadowSamplerReg_SMP_s, r4.zw, int2(3, 1)).xyzw;
-<<<<<<< HEAD
-  r7.x = r6.x >= r3.w;
-  r7.y = r6.y >= r3.w;
-  r7.z = r6.z >= r3.w;
-  r7.w = r6.w >= r3.w;
-  r7.x = r7.x ? 0 : 1;
-  r7.y = r7.y ? 0 : 1;
-  r7.z = r7.z ? 0 : 1;
-  r7.w = r7.w ? 0 : 1;
-=======
-  r7.xyzw = r6.xyzw >= r3.wwww;
-  r7.xyzw = r7.xyzw ? float4(0.000000e+000,0.000000e+000,0.000000e+000,0.000000e+000) : float4(1.000000e+000,1.000000e+000,1.000000e+000,1.000000e+000);
->>>>>>> bd2418b1
+  r7.xyzw = r6.xyzw >= r3.wwww;
+  r7.xyzw = r7.xyzw ? float4(0.000000e+000,0.000000e+000,0.000000e+000,0.000000e+000) : float4(1.000000e+000,1.000000e+000,1.000000e+000,1.000000e+000);
   r5.z = dot(r7.xyzw, float4(1.000000e+000,1.000000e+000,1.000000e+000,1.000000e+000));
   r5.y = r5.y + r5.z;
   r5.z = dot(r6.xyzw, r7.xyzw);
   r5.x = r5.x + r5.z;
   r6.xyzw = spotlight0ShadowSamplerReg_TEX.Gather(spotlight0ShadowSamplerReg_SMP_s, r4.zw, int2(5, 1)).xyzw;
-<<<<<<< HEAD
-  r7.x = r6.x >= r3.w;
-  r7.y = r6.y >= r3.w;
-  r7.z = r6.z >= r3.w;
-  r7.w = r6.w >= r3.w;
-  r7.x = r7.x ? 0 : 1;
-  r7.y = r7.y ? 0 : 1;
-  r7.z = r7.z ? 0 : 1;
-  r7.w = r7.w ? 0 : 1;
-=======
-  r7.xyzw = r6.xyzw >= r3.wwww;
-  r7.xyzw = r7.xyzw ? float4(0.000000e+000,0.000000e+000,0.000000e+000,0.000000e+000) : float4(1.000000e+000,1.000000e+000,1.000000e+000,1.000000e+000);
->>>>>>> bd2418b1
+  r7.xyzw = r6.xyzw >= r3.wwww;
+  r7.xyzw = r7.xyzw ? float4(0.000000e+000,0.000000e+000,0.000000e+000,0.000000e+000) : float4(1.000000e+000,1.000000e+000,1.000000e+000,1.000000e+000);
   r5.z = dot(r7.xyzw, float4(1.000000e+000,1.000000e+000,1.000000e+000,1.000000e+000));
   r5.y = r5.y + r5.z;
   r5.z = dot(r6.xyzw, r7.xyzw);
   r5.x = r5.x + r5.z;
   r6.xyzw = spotlight0ShadowSamplerReg_TEX.Gather(spotlight0ShadowSamplerReg_SMP_s, r4.zw, int2(-5, 3)).xyzw;
-<<<<<<< HEAD
-  r7.x = r6.x >= r3.w;
-  r7.y = r6.y >= r3.w;
-  r7.z = r6.z >= r3.w;
-  r7.w = r6.w >= r3.w;
-  r7.x = r7.x ? 0 : 1;
-  r7.y = r7.y ? 0 : 1;
-  r7.z = r7.z ? 0 : 1;
-  r7.w = r7.w ? 0 : 1;
-=======
-  r7.xyzw = r6.xyzw >= r3.wwww;
-  r7.xyzw = r7.xyzw ? float4(0.000000e+000,0.000000e+000,0.000000e+000,0.000000e+000) : float4(1.000000e+000,1.000000e+000,1.000000e+000,1.000000e+000);
->>>>>>> bd2418b1
+  r7.xyzw = r6.xyzw >= r3.wwww;
+  r7.xyzw = r7.xyzw ? float4(0.000000e+000,0.000000e+000,0.000000e+000,0.000000e+000) : float4(1.000000e+000,1.000000e+000,1.000000e+000,1.000000e+000);
   r5.z = dot(r7.xyzw, float4(1.000000e+000,1.000000e+000,1.000000e+000,1.000000e+000));
   r5.y = r5.y + r5.z;
   r5.z = dot(r6.xyzw, r7.xyzw);
   r5.x = r5.x + r5.z;
   r6.xyzw = spotlight0ShadowSamplerReg_TEX.Gather(spotlight0ShadowSamplerReg_SMP_s, r4.zw, int2(-3, 3)).xyzw;
-<<<<<<< HEAD
-  r7.x = r6.x >= r3.w;
-  r7.y = r6.y >= r3.w;
-  r7.z = r6.z >= r3.w;
-  r7.w = r6.w >= r3.w;
-  r7.x = r7.x ? 0 : 1;
-  r7.y = r7.y ? 0 : 1;
-  r7.z = r7.z ? 0 : 1;
-  r7.w = r7.w ? 0 : 1;
-=======
-  r7.xyzw = r6.xyzw >= r3.wwww;
-  r7.xyzw = r7.xyzw ? float4(0.000000e+000,0.000000e+000,0.000000e+000,0.000000e+000) : float4(1.000000e+000,1.000000e+000,1.000000e+000,1.000000e+000);
->>>>>>> bd2418b1
+  r7.xyzw = r6.xyzw >= r3.wwww;
+  r7.xyzw = r7.xyzw ? float4(0.000000e+000,0.000000e+000,0.000000e+000,0.000000e+000) : float4(1.000000e+000,1.000000e+000,1.000000e+000,1.000000e+000);
   r5.z = dot(r7.xyzw, float4(1.000000e+000,1.000000e+000,1.000000e+000,1.000000e+000));
   r5.y = r5.y + r5.z;
   r5.z = dot(r6.xyzw, r7.xyzw);
   r5.x = r5.x + r5.z;
   r6.xyzw = spotlight0ShadowSamplerReg_TEX.Gather(spotlight0ShadowSamplerReg_SMP_s, r4.zw, int2(-1, 3)).xyzw;
-<<<<<<< HEAD
-  r7.x = r6.x >= r3.w;
-  r7.y = r6.y >= r3.w;
-  r7.z = r6.z >= r3.w;
-  r7.w = r6.w >= r3.w;
-  r7.x = r7.x ? 0 : 1;
-  r7.y = r7.y ? 0 : 1;
-  r7.z = r7.z ? 0 : 1;
-  r7.w = r7.w ? 0 : 1;
-=======
-  r7.xyzw = r6.xyzw >= r3.wwww;
-  r7.xyzw = r7.xyzw ? float4(0.000000e+000,0.000000e+000,0.000000e+000,0.000000e+000) : float4(1.000000e+000,1.000000e+000,1.000000e+000,1.000000e+000);
->>>>>>> bd2418b1
+  r7.xyzw = r6.xyzw >= r3.wwww;
+  r7.xyzw = r7.xyzw ? float4(0.000000e+000,0.000000e+000,0.000000e+000,0.000000e+000) : float4(1.000000e+000,1.000000e+000,1.000000e+000,1.000000e+000);
   r5.z = dot(r7.xyzw, float4(1.000000e+000,1.000000e+000,1.000000e+000,1.000000e+000));
   r5.y = r5.y + r5.z;
   r5.z = dot(r6.xyzw, r7.xyzw);
   r5.x = r5.x + r5.z;
   r6.xyzw = spotlight0ShadowSamplerReg_TEX.Gather(spotlight0ShadowSamplerReg_SMP_s, r4.zw, int2(1, 3)).xyzw;
-<<<<<<< HEAD
-  r7.x = r6.x >= r3.w;
-  r7.y = r6.y >= r3.w;
-  r7.z = r6.z >= r3.w;
-  r7.w = r6.w >= r3.w;
-  r7.x = r7.x ? 0 : 1;
-  r7.y = r7.y ? 0 : 1;
-  r7.z = r7.z ? 0 : 1;
-  r7.w = r7.w ? 0 : 1;
-=======
-  r7.xyzw = r6.xyzw >= r3.wwww;
-  r7.xyzw = r7.xyzw ? float4(0.000000e+000,0.000000e+000,0.000000e+000,0.000000e+000) : float4(1.000000e+000,1.000000e+000,1.000000e+000,1.000000e+000);
->>>>>>> bd2418b1
+  r7.xyzw = r6.xyzw >= r3.wwww;
+  r7.xyzw = r7.xyzw ? float4(0.000000e+000,0.000000e+000,0.000000e+000,0.000000e+000) : float4(1.000000e+000,1.000000e+000,1.000000e+000,1.000000e+000);
   r5.z = dot(r7.xyzw, float4(1.000000e+000,1.000000e+000,1.000000e+000,1.000000e+000));
   r5.y = r5.y + r5.z;
   r5.z = dot(r6.xyzw, r7.xyzw);
   r5.x = r5.x + r5.z;
   r6.xyzw = spotlight0ShadowSamplerReg_TEX.Gather(spotlight0ShadowSamplerReg_SMP_s, r4.zw, int2(3, 3)).xyzw;
-<<<<<<< HEAD
-  r7.x = r6.x >= r3.w;
-  r7.y = r6.y >= r3.w;
-  r7.z = r6.z >= r3.w;
-  r7.w = r6.w >= r3.w;
-  r7.x = r7.x ? 0 : 1;
-  r7.y = r7.y ? 0 : 1;
-  r7.z = r7.z ? 0 : 1;
-  r7.w = r7.w ? 0 : 1;
-=======
-  r7.xyzw = r6.xyzw >= r3.wwww;
-  r7.xyzw = r7.xyzw ? float4(0.000000e+000,0.000000e+000,0.000000e+000,0.000000e+000) : float4(1.000000e+000,1.000000e+000,1.000000e+000,1.000000e+000);
->>>>>>> bd2418b1
+  r7.xyzw = r6.xyzw >= r3.wwww;
+  r7.xyzw = r7.xyzw ? float4(0.000000e+000,0.000000e+000,0.000000e+000,0.000000e+000) : float4(1.000000e+000,1.000000e+000,1.000000e+000,1.000000e+000);
   r5.z = dot(r7.xyzw, float4(1.000000e+000,1.000000e+000,1.000000e+000,1.000000e+000));
   r5.y = r5.y + r5.z;
   r5.z = dot(r6.xyzw, r7.xyzw);
   r5.x = r5.x + r5.z;
   r6.xyzw = spotlight0ShadowSamplerReg_TEX.Gather(spotlight0ShadowSamplerReg_SMP_s, r4.zw, int2(5, 3)).xyzw;
-<<<<<<< HEAD
-  r7.x = r6.x >= r3.w;
-  r7.y = r6.y >= r3.w;
-  r7.z = r6.z >= r3.w;
-  r7.w = r6.w >= r3.w;
-  r7.x = r7.x ? 0 : 1;
-  r7.y = r7.y ? 0 : 1;
-  r7.z = r7.z ? 0 : 1;
-  r7.w = r7.w ? 0 : 1;
-=======
-  r7.xyzw = r6.xyzw >= r3.wwww;
-  r7.xyzw = r7.xyzw ? float4(0.000000e+000,0.000000e+000,0.000000e+000,0.000000e+000) : float4(1.000000e+000,1.000000e+000,1.000000e+000,1.000000e+000);
->>>>>>> bd2418b1
+  r7.xyzw = r6.xyzw >= r3.wwww;
+  r7.xyzw = r7.xyzw ? float4(0.000000e+000,0.000000e+000,0.000000e+000,0.000000e+000) : float4(1.000000e+000,1.000000e+000,1.000000e+000,1.000000e+000);
   r5.z = dot(r7.xyzw, float4(1.000000e+000,1.000000e+000,1.000000e+000,1.000000e+000));
   r5.y = r5.y + r5.z;
   r5.z = dot(r6.xyzw, r7.xyzw);
   r5.x = r5.x + r5.z;
   r6.xyzw = spotlight0ShadowSamplerReg_TEX.Gather(spotlight0ShadowSamplerReg_SMP_s, r4.zw, int2(-5, 5)).xyzw;
-<<<<<<< HEAD
-  r7.x = r6.x >= r3.w;
-  r7.y = r6.y >= r3.w;
-  r7.z = r6.z >= r3.w;
-  r7.w = r6.w >= r3.w;
-  r7.x = r7.x ? 0 : 1;
-  r7.y = r7.y ? 0 : 1;
-  r7.z = r7.z ? 0 : 1;
-  r7.w = r7.w ? 0 : 1;
-=======
-  r7.xyzw = r6.xyzw >= r3.wwww;
-  r7.xyzw = r7.xyzw ? float4(0.000000e+000,0.000000e+000,0.000000e+000,0.000000e+000) : float4(1.000000e+000,1.000000e+000,1.000000e+000,1.000000e+000);
->>>>>>> bd2418b1
+  r7.xyzw = r6.xyzw >= r3.wwww;
+  r7.xyzw = r7.xyzw ? float4(0.000000e+000,0.000000e+000,0.000000e+000,0.000000e+000) : float4(1.000000e+000,1.000000e+000,1.000000e+000,1.000000e+000);
   r5.z = dot(r7.xyzw, float4(1.000000e+000,1.000000e+000,1.000000e+000,1.000000e+000));
   r5.y = r5.y + r5.z;
   r5.z = dot(r6.xyzw, r7.xyzw);
   r5.x = r5.x + r5.z;
   r6.xyzw = spotlight0ShadowSamplerReg_TEX.Gather(spotlight0ShadowSamplerReg_SMP_s, r4.zw, int2(-3, 5)).xyzw;
-<<<<<<< HEAD
-  r7.x = r6.x >= r3.w;
-  r7.y = r6.y >= r3.w;
-  r7.z = r6.z >= r3.w;
-  r7.w = r6.w >= r3.w;
-  r7.x = r7.x ? 0 : 1;
-  r7.y = r7.y ? 0 : 1;
-  r7.z = r7.z ? 0 : 1;
-  r7.w = r7.w ? 0 : 1;
-=======
-  r7.xyzw = r6.xyzw >= r3.wwww;
-  r7.xyzw = r7.xyzw ? float4(0.000000e+000,0.000000e+000,0.000000e+000,0.000000e+000) : float4(1.000000e+000,1.000000e+000,1.000000e+000,1.000000e+000);
->>>>>>> bd2418b1
+  r7.xyzw = r6.xyzw >= r3.wwww;
+  r7.xyzw = r7.xyzw ? float4(0.000000e+000,0.000000e+000,0.000000e+000,0.000000e+000) : float4(1.000000e+000,1.000000e+000,1.000000e+000,1.000000e+000);
   r5.z = dot(r7.xyzw, float4(1.000000e+000,1.000000e+000,1.000000e+000,1.000000e+000));
   r5.y = r5.y + r5.z;
   r5.z = dot(r6.xyzw, r7.xyzw);
   r5.x = r5.x + r5.z;
   r6.xyzw = spotlight0ShadowSamplerReg_TEX.Gather(spotlight0ShadowSamplerReg_SMP_s, r4.zw, int2(-1, 5)).xyzw;
-<<<<<<< HEAD
-  r7.x = r6.x >= r3.w;
-  r7.y = r6.y >= r3.w;
-  r7.z = r6.z >= r3.w;
-  r7.w = r6.w >= r3.w;
-  r7.x = r7.x ? 0 : 1;
-  r7.y = r7.y ? 0 : 1;
-  r7.z = r7.z ? 0 : 1;
-  r7.w = r7.w ? 0 : 1;
-=======
-  r7.xyzw = r6.xyzw >= r3.wwww;
-  r7.xyzw = r7.xyzw ? float4(0.000000e+000,0.000000e+000,0.000000e+000,0.000000e+000) : float4(1.000000e+000,1.000000e+000,1.000000e+000,1.000000e+000);
->>>>>>> bd2418b1
+  r7.xyzw = r6.xyzw >= r3.wwww;
+  r7.xyzw = r7.xyzw ? float4(0.000000e+000,0.000000e+000,0.000000e+000,0.000000e+000) : float4(1.000000e+000,1.000000e+000,1.000000e+000,1.000000e+000);
   r5.z = dot(r7.xyzw, float4(1.000000e+000,1.000000e+000,1.000000e+000,1.000000e+000));
   r5.y = r5.y + r5.z;
   r5.z = dot(r6.xyzw, r7.xyzw);
   r5.x = r5.x + r5.z;
   r6.xyzw = spotlight0ShadowSamplerReg_TEX.Gather(spotlight0ShadowSamplerReg_SMP_s, r4.zw, int2(1, 5)).xyzw;
-<<<<<<< HEAD
-  r7.x = r6.x >= r3.w;
-  r7.y = r6.y >= r3.w;
-  r7.z = r6.z >= r3.w;
-  r7.w = r6.w >= r3.w;
-  r7.x = r7.x ? 0 : 1;
-  r7.y = r7.y ? 0 : 1;
-  r7.z = r7.z ? 0 : 1;
-  r7.w = r7.w ? 0 : 1;
-=======
-  r7.xyzw = r6.xyzw >= r3.wwww;
-  r7.xyzw = r7.xyzw ? float4(0.000000e+000,0.000000e+000,0.000000e+000,0.000000e+000) : float4(1.000000e+000,1.000000e+000,1.000000e+000,1.000000e+000);
->>>>>>> bd2418b1
+  r7.xyzw = r6.xyzw >= r3.wwww;
+  r7.xyzw = r7.xyzw ? float4(0.000000e+000,0.000000e+000,0.000000e+000,0.000000e+000) : float4(1.000000e+000,1.000000e+000,1.000000e+000,1.000000e+000);
   r5.z = dot(r7.xyzw, float4(1.000000e+000,1.000000e+000,1.000000e+000,1.000000e+000));
   r5.y = r5.y + r5.z;
   r5.z = dot(r6.xyzw, r7.xyzw);
   r5.x = r5.x + r5.z;
   r6.xyzw = spotlight0ShadowSamplerReg_TEX.Gather(spotlight0ShadowSamplerReg_SMP_s, r4.zw, int2(3, 5)).xyzw;
-<<<<<<< HEAD
-  r7.x = r6.x >= r3.w;
-  r7.y = r6.y >= r3.w;
-  r7.z = r6.z >= r3.w;
-  r7.w = r6.w >= r3.w;
-  r7.x = r7.x ? 0 : 1;
-  r7.y = r7.y ? 0 : 1;
-  r7.z = r7.z ? 0 : 1;
-  r7.w = r7.w ? 0 : 1;
-=======
-  r7.xyzw = r6.xyzw >= r3.wwww;
-  r7.xyzw = r7.xyzw ? float4(0.000000e+000,0.000000e+000,0.000000e+000,0.000000e+000) : float4(1.000000e+000,1.000000e+000,1.000000e+000,1.000000e+000);
->>>>>>> bd2418b1
+  r7.xyzw = r6.xyzw >= r3.wwww;
+  r7.xyzw = r7.xyzw ? float4(0.000000e+000,0.000000e+000,0.000000e+000,0.000000e+000) : float4(1.000000e+000,1.000000e+000,1.000000e+000,1.000000e+000);
   r5.z = dot(r7.xyzw, float4(1.000000e+000,1.000000e+000,1.000000e+000,1.000000e+000));
   r5.y = r5.y + r5.z;
   r5.z = dot(r6.xyzw, r7.xyzw);
   r5.x = r5.x + r5.z;
   r6.xyzw = spotlight0ShadowSamplerReg_TEX.Gather(spotlight0ShadowSamplerReg_SMP_s, r4.zw, int2(5, 5)).xyzw;
-<<<<<<< HEAD
-  r7.x = r6.x >= r3.w;
-  r7.y = r6.y >= r3.w;
-  r7.z = r6.z >= r3.w;
-  r7.w = r6.w >= r3.w;
-  r7.x = r7.x ? 0 : 1;
-  r7.y = r7.y ? 0 : 1;
-  r7.z = r7.z ? 0 : 1;
-  r7.w = r7.w ? 0 : 1;
-=======
-  r7.xyzw = r6.xyzw >= r3.wwww;
-  r7.xyzw = r7.xyzw ? float4(0.000000e+000,0.000000e+000,0.000000e+000,0.000000e+000) : float4(1.000000e+000,1.000000e+000,1.000000e+000,1.000000e+000);
->>>>>>> bd2418b1
+  r7.xyzw = r6.xyzw >= r3.wwww;
+  r7.xyzw = r7.xyzw ? float4(0.000000e+000,0.000000e+000,0.000000e+000,0.000000e+000) : float4(1.000000e+000,1.000000e+000,1.000000e+000,1.000000e+000);
   r5.z = dot(r7.xyzw, float4(1.000000e+000,1.000000e+000,1.000000e+000,1.000000e+000));
   r5.y = r5.y + r5.z;
   r5.z = dot(r6.xyzw, r7.xyzw);

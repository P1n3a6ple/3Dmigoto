
cbuffer cbDefaultXSC : register(b0)
{
  float4x4 ViewProj : packoffset(c0);
  float4x4 ViewMatrix : packoffset(c4);
  float4x4 SecondaryProj : packoffset(c8);
  float4x4 SecondaryViewProj : packoffset(c12);
  float4x4 SecondaryInvViewProj : packoffset(c16);
  float4 ConstantColour : packoffset(c20);
  float4 Time : packoffset(c21);
  float4 CameraPosition : packoffset(c22);
  float4 InvProjectionParams : packoffset(c23);
  float4 SecondaryInvProjectionParams : packoffset(c24);
  float4 ShaderDebugParams : packoffset(c25);
  float4 ToneMappingDebugParams : packoffset(c26);
  float4 HDR_EncodeScale2 : packoffset(c27);
  float4 EmissiveSurfaceMultiplier : packoffset(c28);
  float4 AlphaLight_OffsetScale : packoffset(c29);
  float4 TessellationScaleFactor : packoffset(c30);
  float4 FogNearColour : packoffset(c31);
  float4 FogFarColour : packoffset(c32);
  float4 FogParams : packoffset(c33);
  float4 AdvanceEnvironmentShaderDebugParams : packoffset(c34);
  float4 SMAA_RTMetrics : packoffset(c35);
}

cbuffer cbDefaultPSC : register(b2)
{
  float4x4 AlphaLight_WorldtoClipMatrix : packoffset(c0);
  float4x4 AlphaLight_CliptoWorldMatrix : packoffset(c4);
  float4x4 ProjectorMatrix : packoffset(c8);
  float4x4 MotionBlurCurrInvViewProjection : packoffset(c12);
  float4x4 MotionBlurPrevViewProjection : packoffset(c16);
  float4x4 MotionBlurPrevSecViewProjection : packoffset(c20);
  float4x4 Spotlight0_Transform : packoffset(c24);
  float4 TextureAnimation : packoffset(c28);
  float4 AmbientDiffuse : packoffset(c29);
  float4 EnvironmentDebugParams : packoffset(c30);
  float4 ShadowFilterESMWeights : packoffset(c31);
  float4 LegacyDofParams : packoffset(c32);
  float4 OnePixelStepForS0 : packoffset(c33);
  float4 RenderTargetSize : packoffset(c34);
  float4 ModelTrackerID : packoffset(c35);
  float4 Sharpness_Bloom_Controls : packoffset(c36);
  float4 Blur_Direction : packoffset(c37);
  float4 LightMeterDebugParams : packoffset(c38);
  float4 SourceResolution : packoffset(c39);
  float4 HDR_EncodeScale : packoffset(c40);
  float4 OutputGamma : packoffset(c41);
  float4 AlphaLight_ScaleParams : packoffset(c42);
  float4 WrinkleMapWeights[6] : packoffset(c43);
  float4 RadiosityCubeMapIdx : packoffset(c49);
  float4 HairShadingParams[8] : packoffset(c50);
  float4 SkinShadingParams : packoffset(c58);
  float4 HDR_EncodeScale3 : packoffset(c59);
  float4 ScreenResolution[4] : packoffset(c60);
  float4 VelocityParams : packoffset(c64);
  float4 DeferredConstColor : packoffset(c65);
  float4 Spotlight0_Shadow_Params : packoffset(c66);
  float4 Spotlight0_ShadowMapDimensions : packoffset(c67);
  float4 ShadowFilterType : packoffset(c68);
  float4 Spotlight0_ReverseZPerspective : packoffset(c69);
  float4 SpacesuitVisorParams : packoffset(c70);
  float4 Directional_Light_Colour : packoffset(c71);
  float4 Directional_Light_Direction : packoffset(c72);
  float4 EnvironmentMap_Params : packoffset(c73);
  float4 Spotlight0_Shadow_Bias_GoboScale : packoffset(c74);
  float4 ScreenSpaceLightShaftParams1 : packoffset(c75);
  float4 ScreenSpaceLightShaftParams2 : packoffset(c76);
  float4 ScreenSpaceLightPosition : packoffset(c77);
  float4 LensAndScreenCenter : packoffset(c78);
  float4 ScaleAndScaleIn : packoffset(c79);
  float4 HmdWarpParam : packoffset(c80);
  float4 ChromAbParam : packoffset(c81);
  float4 SMAA_SubsampleIndices : packoffset(c82);
}
SamplerState frameSamplerReg_SMP_s : register(s7);
SamplerState depthSamplerReg_SMP_s : register(s8);
SamplerState normalSamplerReg_SMP_s : register(s12);
Texture2D<float4> frameSamplerReg_TEX : register(t7);
Texture2D<float4> depthSamplerReg_TEX : register(t8);
Texture2D<float4> normalSamplerReg_TEX : register(t12);

Texture2D<float4> StereoParams : register(t125);

void main(
  float4 v0 : TEXCOORD0,
  float4 v1 : TEXCOORD1,
  float4 v2 : TEXCOORD2,
  float4 v3 : TEXCOORD3,
  float4 v4 : TEXCOORD4,
  float4 v5 : TEXCOORD5,
  float4 v10 : TEXCOORD9,
  float4 v11 : TEXCOORD10,
  float4 v12 : TEXCOORD11,
  float4 v13 : TEXCOORD12,  
  out float4 o0 : SV_Target0)
{
  float4 r0,r1,r2,r3;
  uint4 bitmask;
  r0.x = 1.000000e+000 / v3.w;
  r0.yz = v4.xy * r0.xx;
  r1.xyz = v2.yzw * r0.xxx;
  r0.x = depthSamplerReg_TEX.Sample(depthSamplerReg_SMP_s, r0.yz).x;
  r0.w = -r0.x * SecondaryInvProjectionParams.y + SecondaryInvProjectionParams.z;
  r0.w = SecondaryInvProjectionParams.x / r0.w;
  r0.w = max(r0.w, 0.000000000e+000);
  r1.w = r0.x * InvProjectionParams.y + InvProjectionParams.z;
  r0.x = r0.x < 0.000000000e+000;
  r1.w = InvProjectionParams.x / r1.w;
  r1.w = max(r1.w, 0.000000000e+000);
  r0.x = r0.x ? r0.w : r1.w;
 
  r1.xyz = r1.xyz * r0.xxx + CameraPosition.xyz;
  
float4 stereo = StereoParams.Load(0);
float4 r25;
r1.w =1.0e+000;

r25.x = dot(r1.xyzw, ViewProj._m00_m10_m20_m30);
r25.y = dot(r1.xyzw, ViewProj._m01_m11_m21_m31);
r25.z = dot(r1.xyzw, ViewProj._m02_m12_m22_m32);
r25.w = dot(r1.xyzw, ViewProj._m03_m13_m23_m33);

r25.x -= stereo.x * (r25.w - stereo.y);

r1.x = dot(r25.xyzw, v10.xyzw);
r1.y = dot(r25.xyzw, v11.xyzw);
r1.z = dot(r25.xyzw, v12.xyzw);
r1.w = dot(r25.xyzw, v13.xyzw);
r1.xyzw /= r1.wwww;

  r1.xyz = v0.xyz + -r1.xyz;
  r2.xyz = v5.yzx * r1.xyz;
  r2.xyz = v5.xyz * r1.yzx + -r2.xyz;
  r3.xyz = v5.yzx * r2.xyz;
  r2.xyz = r2.zxy * v5.zxy + -r3.xyz;
  r0.x = dot(r2.xyz, r2.xyz);
  r0.x = rsqrt(r0.x);
  r2.xyz = r2.xyz * r0.xxx;
  r3.xyz = normalSamplerReg_TEX.Sample(normalSamplerReg_SMP_s, r0.yz).xyz;
  r0.xyz = frameSamplerReg_TEX.Sample(frameSamplerReg_SMP_s, r0.yz).xyz;
  r0.xyz = r0.xyz * r0.xyz;
  r0.xyz = r0.xyz + r0.xyz;
  r3.xyz = r3.xyz * float3(2.000000e+000,2.000000e+000,2.000000e+000) + float3(-1.000000e+000,-1.000000e+000,-1.000000e+000);
  r0.w = dot(r3.xyz, r3.xyz);
  r0.w = rsqrt(r0.w);
  r3.xyz = r3.xyz * r0.www;
  r0.w = dot(r3.xyz, r2.xyz);
  r1.w = dot(r1.xyz, r2.xyz);
  r2.x = r1.w * r0.w;
  r2.y = dot(v5.xyz, v5.xyz);
  r2.y = rsqrt(r2.y);
  r2.yzw = v5.xyz * r2.yyy;
  r1.x = dot(r1.xyz, r2.yzw);
  r1.y = dot(r3.xyz, r2.yzw);
  r1.z = r1.y * r1.x + r2.x;
  r1.z = r1.z / r1.y;
  r1.z = max(r1.z, -v4.z);
  r1.z = min(r1.z, v4.z);
  r2.x = max(-r1.z, -v4.z);
  r1.z = min(-r1.z, v4.z);
  r2.y = 0.000000000e+000 >= r1.y;
  r2.x = r2.y ? -v4.z : r2.x;
  r2.y = r2.x + r1.x;
  r2.z = -abs(-r2.y) + r1.w;
  r2.w = abs(r2.y) + r1.w;
  r2.z = r2.z / r2.w;
  r2.z = 1.000000000e+000 + -r2.z;
  r2.z = 7.853981853e-001 * r2.z;
  r2.w = 0.000000000e+000 < r2.y;
  r2.z = r2.w ? r2.z : -r2.z;
  r2.w = r1.y >= 0.000000000e+000;
  r1.y = 5.000000000e-001 * r1.y;
  r1.z = r2.w ? v4.z : r1.z;
  r2.w = r1.z + r1.x;
  r1.z = r2.x < r1.z;
  r2.x = -abs(-r2.w) + r1.w;
  r3.x = abs(r2.w) + r1.w;
  r1.w = r1.w * r1.w;
  r2.x = r2.x / r3.x;
  r2.x = 1.000000000e+000 + -r2.x;
  r2.x = 7.853981853e-001 * r2.x;
  r3.x = 0.000000000e+000 < r2.w;
  r2.w = r2.w * r2.w + r1.w;
  r2.x = r3.x ? r2.x : -r2.x;
  r2.x = r2.x + -r2.z;
  r2.y = r2.y * r2.y + r1.w;
  r2.y = max(r2.y, 1.000000047e-003);
  r2.y = r2.w / r2.y;
  r2.y = log2(r2.y);
  r1.y = r2.y * r1.y;
  r0.w = r0.w * r2.x + r1.y;
  r0.w = max(r0.w, 0.000000000e+000);
  r0.xyz = r0.xyz * r0.www;
  r0.w = max(r1.x, -v4.z);
  r0.w = min(r0.w, v4.z);
  r0.w = r1.x + -r0.w;
  r0.w = r0.w * r0.w + r1.w;
  r0.w = sqrt(r0.w);
  r1.x = max(v0.w, 2.000000039e-024);
  r0.w = -r1.x + r0.w;
  r0.w = max(r0.w, 0.000000000e+000);
  r1.x = r0.w * r0.w + v2.x;
  r1.y = 1.000000e+000 / v1.w;
  r0.w = saturate(r1.y * r0.w);
  r1.y = r0.w * -2.000000000e+000 + 3.000000000e+000;
  r0.w = r0.w * r0.w;
  r0.w = -r1.y * r0.w + 1.000000000e+000;
  r0.w = r0.w / r1.x;
<<<<<<< HEAD
  // r0.w = (int)r0.w & (int)r1.z;
=======
  r0.w = r1.z ? r0.w : 0;
>>>>>>> bd2418b1
  r1.xyz = v1.xyz * r0.www;
  r0.xyz = r1.xyz * r0.xyz;
  o0.xyz = HDR_EncodeScale.zzz * r0.xyz;
  o0.w = 1.000000000e+000;
  return;
}

/*~~~~~~~~~~~~~~~~~~~~~~~~~~~~~~~~~~~~~~~~~~~~~~~~~~~~~~~~~~~~~~~~~~~~~~~~~~~
//
// Generated by Microsoft (R) HLSL Shader Compiler 9.29.952.3111
//
//
// Buffer Definitions: 
//
// cbuffer cbDefaultXSC
// {
//
//   float4x4 ViewProj;                 // Offset:    0 Size:    64 [unused]
//   float4x4 ViewMatrix;               // Offset:   64 Size:    64 [unused]
//   float4x4 SecondaryProj;            // Offset:  128 Size:    64 [unused]
//   float4x4 SecondaryViewProj;        // Offset:  192 Size:    64 [unused]
//   float4x4 SecondaryInvViewProj;     // Offset:  256 Size:    64 [unused]
//   float4 ConstantColour;             // Offset:  320 Size:    16 [unused]
//   float4 Time;                       // Offset:  336 Size:    16 [unused]
//   float4 CameraPosition;             // Offset:  352 Size:    16
//   float4 InvProjectionParams;        // Offset:  368 Size:    16
//   float4 SecondaryInvProjectionParams;// Offset:  384 Size:    16
//   float4 ShaderDebugParams;          // Offset:  400 Size:    16 [unused]
//   float4 ToneMappingDebugParams;     // Offset:  416 Size:    16 [unused]
//   float4 HDR_EncodeScale2;           // Offset:  432 Size:    16 [unused]
//   float4 EmissiveSurfaceMultiplier;  // Offset:  448 Size:    16 [unused]
//   float4 AlphaLight_OffsetScale;     // Offset:  464 Size:    16 [unused]
//   float4 TessellationScaleFactor;    // Offset:  480 Size:    16 [unused]
//   float4 FogNearColour;              // Offset:  496 Size:    16 [unused]
//   float4 FogFarColour;               // Offset:  512 Size:    16 [unused]
//   float4 FogParams;                  // Offset:  528 Size:    16 [unused]
//   float4 AdvanceEnvironmentShaderDebugParams;// Offset:  544 Size:    16 [unused]
//   float4 SMAA_RTMetrics;             // Offset:  560 Size:    16 [unused]
//
// }
//
// cbuffer cbDefaultPSC
// {
//
//   float4x4 AlphaLight_WorldtoClipMatrix;// Offset:    0 Size:    64 [unused]
//   float4x4 AlphaLight_CliptoWorldMatrix;// Offset:   64 Size:    64 [unused]
//   float4x4 ProjectorMatrix;          // Offset:  128 Size:    64 [unused]
//   float4x4 MotionBlurCurrInvViewProjection;// Offset:  192 Size:    64 [unused]
//   float4x4 MotionBlurPrevViewProjection;// Offset:  256 Size:    64 [unused]
//   float4x4 MotionBlurPrevSecViewProjection;// Offset:  320 Size:    64 [unused]
//   float4x4 Spotlight0_Transform;     // Offset:  384 Size:    64 [unused]
//   float4 TextureAnimation;           // Offset:  448 Size:    16 [unused]
//   float4 AmbientDiffuse;             // Offset:  464 Size:    16 [unused]
//   float4 EnvironmentDebugParams;     // Offset:  480 Size:    16 [unused]
//   float4 ShadowFilterESMWeights;     // Offset:  496 Size:    16 [unused]
//   float4 LegacyDofParams;            // Offset:  512 Size:    16 [unused]
//   float4 OnePixelStepForS0;          // Offset:  528 Size:    16 [unused]
//   float4 RenderTargetSize;           // Offset:  544 Size:    16 [unused]
//   float4 ModelTrackerID;             // Offset:  560 Size:    16 [unused]
//   float4 Sharpness_Bloom_Controls;   // Offset:  576 Size:    16 [unused]
//   float4 Blur_Direction;             // Offset:  592 Size:    16 [unused]
//   float4 LightMeterDebugParams;      // Offset:  608 Size:    16 [unused]
//   float4 SourceResolution;           // Offset:  624 Size:    16 [unused]
//   float4 HDR_EncodeScale;            // Offset:  640 Size:    16
//   float4 OutputGamma;                // Offset:  656 Size:    16 [unused]
//   float4 AlphaLight_ScaleParams;     // Offset:  672 Size:    16 [unused]
//   float4 WrinkleMapWeights[6];       // Offset:  688 Size:    96 [unused]
//   float4 RadiosityCubeMapIdx;        // Offset:  784 Size:    16 [unused]
//   float4 HairShadingParams[8];       // Offset:  800 Size:   128 [unused]
//   float4 SkinShadingParams;          // Offset:  928 Size:    16 [unused]
//   float4 HDR_EncodeScale3;           // Offset:  944 Size:    16 [unused]
//   float4 ScreenResolution[4];        // Offset:  960 Size:    64 [unused]
//   float4 VelocityParams;             // Offset: 1024 Size:    16 [unused]
//   float4 DeferredConstColor;         // Offset: 1040 Size:    16 [unused]
//   float4 Spotlight0_Shadow_Params;   // Offset: 1056 Size:    16 [unused]
//   float4 Spotlight0_ShadowMapDimensions;// Offset: 1072 Size:    16 [unused]
//   float4 ShadowFilterType;           // Offset: 1088 Size:    16 [unused]
//   float4 Spotlight0_ReverseZPerspective;// Offset: 1104 Size:    16 [unused]
//   float4 SpacesuitVisorParams;       // Offset: 1120 Size:    16 [unused]
//   float4 Directional_Light_Colour;   // Offset: 1136 Size:    16 [unused]
//   float4 Directional_Light_Direction;// Offset: 1152 Size:    16 [unused]
//   float4 EnvironmentMap_Params;      // Offset: 1168 Size:    16 [unused]
//   float4 Spotlight0_Shadow_Bias_GoboScale;// Offset: 1184 Size:    16 [unused]
//   float4 ScreenSpaceLightShaftParams1;// Offset: 1200 Size:    16 [unused]
//   float4 ScreenSpaceLightShaftParams2;// Offset: 1216 Size:    16 [unused]
//   float4 ScreenSpaceLightPosition;   // Offset: 1232 Size:    16 [unused]
//   float4 LensAndScreenCenter;        // Offset: 1248 Size:    16 [unused]
//   float4 ScaleAndScaleIn;            // Offset: 1264 Size:    16 [unused]
//   float4 HmdWarpParam;               // Offset: 1280 Size:    16 [unused]
//   float4 ChromAbParam;               // Offset: 1296 Size:    16 [unused]
//   float4 SMAA_SubsampleIndices;      // Offset: 1312 Size:    16 [unused]
//
// }
//
//
// Resource Bindings:
//
// Name                                 Type  Format         Dim Slot Elements
// ------------------------------ ---------- ------- ----------- ---- --------
// frameSamplerReg_SMP               sampler      NA          NA    7        1
// depthSamplerReg_SMP               sampler      NA          NA    8        1
// normalSamplerReg_SMP              sampler      NA          NA   12        1
// frameSamplerReg_TEX               texture  float4          2d    7        1
// depthSamplerReg_TEX               texture  float4          2d    8        1
// normalSamplerReg_TEX              texture  float4          2d   12        1
// cbDefaultXSC                      cbuffer      NA          NA    0        1
// cbDefaultPSC                      cbuffer      NA          NA    2        1
//
//
//
// Input signature:
//
// Name                 Index   Mask Register SysValue  Format   Used
// -------------------- ----- ------ -------- -------- ------- ------
// TEXCOORD                 0   xyzw        0     NONE   float   xyzw
// TEXCOORD                 1   xyzw        1     NONE   float   xyzw
// TEXCOORD                 2   xyzw        2     NONE   float   xyzw
// TEXCOORD                 3   xyzw        3     NONE   float      w
// TEXCOORD                 4   xyzw        4     NONE   float   xyz 
// TEXCOORD                 5   xyzw        5     NONE   float   xyz 
//
//
// Output signature:
//
// Name                 Index   Mask Register SysValue  Format   Used
// -------------------- ----- ------ -------- -------- ------- ------
// SV_Target                0   xyzw        0   TARGET   float   xyzw
//
ps_5_0
dcl_globalFlags refactoringAllowed
dcl_constantbuffer cb0[25], immediateIndexed
dcl_constantbuffer cb2[41], immediateIndexed
dcl_sampler s7, mode_default
dcl_sampler s8, mode_default
dcl_sampler s12, mode_default
dcl_resource_texture2d (float,float,float,float) t7
dcl_resource_texture2d (float,float,float,float) t8
dcl_resource_texture2d (float,float,float,float) t12
dcl_input_ps linear v0.xyzw
dcl_input_ps linear v1.xyzw
dcl_input_ps linear v2.xyzw
dcl_input_ps linear v3.w
dcl_input_ps linear v4.xyz
dcl_input_ps linear v5.xyz
dcl_output o0.xyzw
dcl_temps 4
div r0.x, l(1.000000, 1.000000, 1.000000, 1.000000), v3.w
mul r0.yz, r0.xxxx, v4.xxyx
mul r1.xyz, r0.xxxx, v2.yzwy
sample_indexable(texture2d)(float,float,float,float) r0.x, r0.yzyy, t8.xyzw, s8
mad r0.w, -r0.x, cb0[24].y, cb0[24].z
div r0.w, cb0[24].x, r0.w
max r0.w, r0.w, l(0.000000)
mad r1.w, r0.x, cb0[23].y, cb0[23].z
lt r0.x, r0.x, l(0.000000)
div r1.w, cb0[23].x, r1.w
max r1.w, r1.w, l(0.000000)
movc r0.x, r0.x, r0.w, r1.w
mad r1.xyz, r1.xyzx, r0.xxxx, cb0[22].xyzx
add r1.xyz, -r1.xyzx, v0.xyzx
mul r2.xyz, r1.xyzx, v5.yzxy
mad r2.xyz, v5.xyzx, r1.yzxy, -r2.xyzx
mul r3.xyz, r2.xyzx, v5.yzxy
mad r2.xyz, r2.zxyz, v5.zxyz, -r3.xyzx
dp3 r0.x, r2.xyzx, r2.xyzx
rsq r0.x, r0.x
mul r2.xyz, r0.xxxx, r2.xyzx
sample_indexable(texture2d)(float,float,float,float) r3.xyz, r0.yzyy, t12.xyzw, s12
sample_indexable(texture2d)(float,float,float,float) r0.xyz, r0.yzyy, t7.xyzw, s7
mul r0.xyz, r0.xyzx, r0.xyzx
add r0.xyz, r0.xyzx, r0.xyzx
mad r3.xyz, r3.xyzx, l(2.000000, 2.000000, 2.000000, 0.000000), l(-1.000000, -1.000000, -1.000000, 0.000000)
dp3 r0.w, r3.xyzx, r3.xyzx
rsq r0.w, r0.w
mul r3.xyz, r0.wwww, r3.xyzx
dp3 r0.w, r3.xyzx, r2.xyzx
dp3 r1.w, r1.xyzx, r2.xyzx
mul r2.x, r0.w, r1.w
dp3 r2.y, v5.xyzx, v5.xyzx
rsq r2.y, r2.y
mul r2.yzw, r2.yyyy, v5.xxyz
dp3 r1.x, r1.xyzx, r2.yzwy
dp3 r1.y, r3.xyzx, r2.yzwy
mad r1.z, r1.y, r1.x, r2.x
div r1.z, r1.z, r1.y
max r1.z, r1.z, -v4.z
min r1.z, r1.z, v4.z
max r2.x, -r1.z, -v4.z
min r1.z, -r1.z, v4.z
ge r2.y, l(0.000000), r1.y
movc r2.x, r2.y, -v4.z, r2.x
add r2.y, r1.x, r2.x
add r2.z, r1.w, -|r2.y|
add r2.w, r1.w, |r2.y|
div r2.z, r2.z, r2.w
add r2.z, -r2.z, l(1.000000)
mul r2.z, r2.z, l(0.785398)
lt r2.w, l(0.000000), r2.y
movc r2.z, r2.w, r2.z, -r2.z
ge r2.w, r1.y, l(0.000000)
mul r1.y, r1.y, l(0.500000)
movc r1.z, r2.w, v4.z, r1.z
add r2.w, r1.x, r1.z
lt r1.z, r2.x, r1.z
add r2.x, r1.w, -|r2.w|
add r3.x, r1.w, |r2.w|
mul r1.w, r1.w, r1.w
div r2.x, r2.x, r3.x
add r2.x, -r2.x, l(1.000000)
mul r2.x, r2.x, l(0.785398)
lt r3.x, l(0.000000), r2.w
mad r2.w, r2.w, r2.w, r1.w
movc r2.x, r3.x, r2.x, -r2.x
add r2.x, -r2.z, r2.x
mad r2.y, r2.y, r2.y, r1.w
max r2.y, r2.y, l(0.001000)
div r2.y, r2.w, r2.y
log r2.y, r2.y
mul r1.y, r1.y, r2.y
mad r0.w, r0.w, r2.x, r1.y
max r0.w, r0.w, l(0.000000)
mul r0.xyz, r0.wwww, r0.xyzx
max r0.w, r1.x, -v4.z
min r0.w, r0.w, v4.z
add r0.w, -r0.w, r1.x
mad r0.w, r0.w, r0.w, r1.w
sqrt r0.w, r0.w
max r1.x, v0.w, l(0.000000)
add r0.w, r0.w, -r1.x
max r0.w, r0.w, l(0.000000)
mad r1.x, r0.w, r0.w, v2.x
div r1.y, l(1.000000, 1.000000, 1.000000, 1.000000), v1.w
mul_sat r0.w, r0.w, r1.y
mad r1.y, r0.w, l(-2.000000), l(3.000000)
mul r0.w, r0.w, r0.w
mad r0.w, -r1.y, r0.w, l(1.000000)
div r0.w, r0.w, r1.x
and r0.w, r0.w, r1.z
mul r1.xyz, r0.wwww, v1.xyzx
mul r0.xyz, r0.xyzx, r1.xyzx
mul o0.xyz, r0.xyzx, cb2[40].zzzz
mov o0.w, l(1.000000)
ret 
// Approximately 97 instruction slots used
 
~~~~~~~~~~~~~~~~~~~~~~~~~~~~~~~~~~~~~~~~~~~~~~~~~~~~~~~~~~~~~~~~~~~~~~~~~~~*/<|MERGE_RESOLUTION|>--- conflicted
+++ resolved
@@ -208,11 +208,7 @@
   r0.w = r0.w * r0.w;
   r0.w = -r1.y * r0.w + 1.000000000e+000;
   r0.w = r0.w / r1.x;
-<<<<<<< HEAD
-  // r0.w = (int)r0.w & (int)r1.z;
-=======
-  r0.w = r1.z ? r0.w : 0;
->>>>>>> bd2418b1
+  r0.w = r1.z ? r0.w : 0;
   r1.xyz = v1.xyz * r0.www;
   r0.xyz = r1.xyz * r0.xyz;
   o0.xyz = HDR_EncodeScale.zzz * r0.xyz;

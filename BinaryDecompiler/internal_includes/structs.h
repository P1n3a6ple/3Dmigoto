--- conflicted
+++ resolved
@@ -146,27 +146,6 @@
 	uint32_t ui32IsShadowTex;
 
 };
-//dx9
-static const uint32_t MAIN_PHASE = 0;
-static const uint32_t HS_GLOBAL_DECL = 1;
-static const uint32_t HS_CTRL_POINT_PHASE = 2;
-static const uint32_t HS_FORK_PHASE = 3;
-static const uint32_t HS_JOIN_PHASE = 4;
-static enum { NUM_PHASES = 5 };
-
-typedef struct ShaderPhase_TAG
- {
-		//How many instances of this phase type are there?
-		uint32_t ui32InstanceCount;
-
-		uint32_t ui32DeclCount;
-	std::vector<Declaration> psDecl;
-
-		uint32_t ui32InstCount;
-	std::vector<Instruction> psInst;
-} ShaderPhase;
-// dx9
-
 
 static const uint32_t MAIN_PHASE = 0;
 static const uint32_t HS_GLOBAL_DECL = 1;
@@ -230,8 +209,6 @@
 
     ShaderInfo *sInfo;
 
-	ShaderPhase asPhase[NUM_PHASES]; //dx9
-
 	std::vector<int> abScalarInput;
 
     std::map<int, int> aIndexedOutput;
@@ -250,11 +227,8 @@
 
 	//int aiOpcodeUsed[NUM_OPCODES];
 
-<<<<<<< HEAD
 	bool dx9Shader; //dx9
-=======
 	uint32_t ui32CurrentVertexOutputStream;
->>>>>>> 5c96b234
 
 	Shader() :
 		ui32MajorVersion(0),
@@ -285,14 +259,4 @@
 		delete sInfo;
 		sInfo = 0;
 	}
-};
-<<<<<<< HEAD
-//dx9
-//static const uint32_t MAIN_PHASE = 0;
-//static const uint32_t HS_FORK_PHASE = 1;
-//static const uint32_t HS_CTRL_POINT_PHASE = 2;
-//static const uint32_t HS_JOIN_PHASE = 3;
-//enum{ NUM_PHASES = 4};
-//dx9
-=======
->>>>>>> 5c96b234
+};
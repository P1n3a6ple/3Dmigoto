--- conflicted
+++ resolved
@@ -141,15 +141,9 @@
   r7.z = dot(objTM._m20_m21_m22_m23, r6.xyzw);
   r5.yzw = r5.yzw * r1.xxx + r7.xyz;
   r0.y = v5.x < r1.w;
-<<<<<<< HEAD
-  r5.y = r0.y ? 1.0E+024 : r5.y;
-  r5.z = r0.y ? 1.0E+024 : r5.z;
-  r5.w = r0.y ? 1.0E+024 : r5.w;
-=======
   r5.y = r0.y ? 1.000000000e+024 : r5.y;
   r5.z = r0.y ? 1.000000000e+024 : r5.z;
   r5.w = r0.y ? 1.000000000e+024 : r5.w;
->>>>>>> 233977f1
   r6.xyz = r5.yzw + r2.xyz;
   r2.xyz = r5.yzw + -r2.xyz;
   r6.w = 1.000000000e+000;
@@ -213,15 +207,9 @@
   r0.yz = r1.yw * r0.wz;
   r5.yzw = r0.yyy * r7.xyz + r5.yzw;
   r5.yzw = r0.zzz * r6.yzw + r5.yzw;
-<<<<<<< HEAD
-  r7.x = r1.x ? 1.0E+024 : r5.y;
-  r7.y = r1.x ? 1.0E+024 : r5.z;
-  r7.z = r1.x ? 1.0E+024 : r5.w;
-=======
   r7.x = r1.x ? 1.000000000e+024 : r5.y;
   r7.y = r1.x ? 1.000000000e+024 : r5.z;
   r7.z = r1.x ? 1.000000000e+024 : r5.w;
->>>>>>> 233977f1
   r7.w = 1.000000000e+000;
   r8.x = dot(r7.xyzw, projTM._m00_m10_m20_m30);
   r8.y = dot(r7.xyzw, projTM._m01_m11_m21_m31);

--- conflicted
+++ resolved
@@ -130,12 +130,6 @@
   r0.w = r1.x ? r0.w : r1.y;
   r1.x = r0.w < 9.999999747e-006;
   o1.w = r0.w;
-<<<<<<< HEAD
-
-  r0.x = r1.x ? 1.0E+024 : r0.x;
-  r0.y = r1.x ? 1.0E+024 : r0.y;
-  r0.z = r1.x ? 1.0E+024 : r0.z;
-=======
   //r0.x = r1.x ? 1 : r0.x;				//still might be wrong
   //r0.y = r1.x ? 1 : r0.y;
   //r0.z = r1.x ? 1 : r0.z;
@@ -143,7 +137,6 @@
   r0.x = r1.x ? 1.000000000e+024 : r0.x;
   r0.y = r1.x ? 1.000000000e+024 : r0.y;
   r0.z = r1.x ? 1.000000000e+024 : r0.z;
->>>>>>> 233977f1
   
   r0.w = 1.000000000e+000;
   r1.x = dot(objTM._m00_m01_m02_m03, r0.xyzw);

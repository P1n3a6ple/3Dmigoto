
cbuffer vc2 : register(b2)
{
  float4x4 projTM : packoffset(c0);
  float4 eyePos : packoffset(c4);
  float4 Fog_dist : packoffset(c10);
  row_major float3x4 Eye_orient : packoffset(c11);
  row_major float3x4 objTM : packoffset(c16);
}

cbuffer vc5 : register(b5)
{
  float2 Z_dimensions : packoffset(c0);
  float4 Diffuse_color : packoffset(c1);
  float3 Light_vec : packoffset(c2);
  float2 UV_anim_tiling : packoffset(c3);
  float4 Effect_opacity : packoffset(c4);
  float4 Ambient_color : packoffset(c5);
  float Self_illum : packoffset(c6);
  float4 VFX_material_tint : packoffset(c7);
  float4 Parametric_particle_constants[22] : packoffset(c8);
  float3x3 Color_correct_matrix : packoffset(c34);
}

Texture2D<float4> StereoParams : register(t125);

void main(
  float3 v0 : POSITION0,
  float3 v1 : TEXCOORD0,
  float v2 : TEXCOORD1,
  float2 v3 : TEXCOORD2,
  float v4 : TEXCOORD3,
  float v5 : TEXCOORD4,
  float4 v6 : COLOR0,
  out float4 o0 : SV_Position0,
  out float4 o1 : TEXCOORD0,
  out float o2 : TEXCOORD1,
  out float4 o3 : TEXCOORD2,
  out float4 o4 : TEXCOORD3,
  out float4 o5 : TEXCOORD4,
  out float4 o6 : TEXCOORD5)
{
  float4 r0,r1,r2,r3,r4,r5,r6,r7,r8,r9;
  uint4 bitmask;
  r0.xy = v6.wx * float2(2.000000e+000,2.000000e+000) + float2(-1.000000e+000,-1.000000e+000);
  r0.z = Parametric_particle_constants[13].w * r0.x + Parametric_particle_constants[13].z;
  r0.z = 1.000000047e-003 * r0.z;
  r0.z = max(r0.z, 9.999999939e-009);
  r0.z = min(r0.z, 1.000000000e+000);
  r0.w = log2(r0.z);
  r0.z = r0.z == 1.000000;
  r1.x = 6.931471825e-001 * r0.w;
  r1.y = Parametric_particle_constants[13].x + -v4.x;
  r0.w = r1.y * r0.w;
  r0.w = exp2(r0.w);
  r0.w = -1.000000000e+000 + r0.w;
  r0.w = r0.w / r1.x;
  r0.z = r0.z ? r1.y : r0.w;
  r0.w = r1.y * r1.y;
  r1.xzw = Parametric_particle_constants[5].xyz * r0.yyy + Parametric_particle_constants[4].xyz;
  r2.xyz = r1.xzw * r0.www;
  r3.xyz = Parametric_particle_constants[7].xyz * r0.yyy + Parametric_particle_constants[6].xyz;
  r1.xzw = r3.xyz + -r1.xzw;
  r1.xzw = r1.xzw * r0.www;
  r0.y = 9.999999975e-007 + v5.x;
  r0.y = saturate(r1.y / r0.y);
  r0.w = v5.x < r1.y;
  r1.xyz = r1.xzw * r0.yyy;
  r1.xyz = float3(1.666667e-001,1.666667e-001,1.666667e-001) * r1.xyz;
  r1.xyz = r2.xyz * float3(5.000000e-001,5.000000e-001,5.000000e-001) + r1.xyz;
  r1.xyz = v1.xyz + r1.xyz;
  r2.xyz = v0.xyz;
  r2.w = 1.000000000e+000;
  r3.x = dot(objTM._m00_m01_m02_m03, r2.xyzw);
  r3.y = dot(objTM._m10_m11_m12_m13, r2.xyzw);
  r3.z = dot(objTM._m20_m21_m22_m23, r2.xyzw);
  r1.xyz = r1.xyz * r0.zzz + r3.xyz;
  
<<<<<<< HEAD
  r1.x = r0.w ? 1.0E+024 : r1.x;
  r1.y = r0.w ? 1.0E+024 : r1.y;
  r1.z = r0.w ? 1.0E+024 : r1.z;
=======
  // patched by hand to generate same ASM constants
  r1.x = r0.w ? 1.000000000e+024 : r1.x;
  r1.y = r0.w ? 1.000000000e+024 : r1.y;
  r1.z = r0.w ? 1.000000000e+024 : r1.z;

  //r1.x = r0.w ? 1 : r1.x;
  //r1.y = r0.w ? 1 : r1.y;
  //r1.z = r0.w ? 1 : r1.z;
>>>>>>> 233977f1
  
  r2.xyz = Eye_orient._m00_m01_m02;
  r4.xyz = -eyePos.xyz;
  r4.w = 1.000000000e+000;
  r2.w = dot(Eye_orient._m00_m01_m02_m03, r4.xyzw);
  r1.w = 1.000000000e+000;
  r5.x = dot(r2.xyzw, r1.xyzw);
  r6.w = dot(Eye_orient._m10_m11_m12_m13, r4.xyzw);
  r4.w = dot(Eye_orient._m20_m21_m22_m23, r4.xyzw);
  r6.xyz = Eye_orient._m10_m11_m12;
  r5.y = dot(r6.xyzw, r1.xyzw);
  r3.w = 1.000000000e+000;
  r2.x = dot(r2.xyzw, r3.xyzw);
  r2.y = dot(r6.xyzw, r3.xyzw);
  r0.zw = r5.xy + -r2.xy;
  r2.w = dot(r0.zw, r0.zw);
  r5.w = rsqrt(r2.w);
  r2.w = sqrt(r2.w);
  r0.zw = r5.ww * r0.zw;
  r5.w = Parametric_particle_constants[15].y * r0.x + Parametric_particle_constants[11].z;
  r6.x = Parametric_particle_constants[15].x * r0.x + Parametric_particle_constants[10].z;
  r5.w = -r6.x + r5.w;
  r6.yz = -Parametric_particle_constants[12].yw + float2(1.000001e+000,1.000001e+000);
  r7.xyzw = -Parametric_particle_constants[12].yxwz + r0.yyyy;
  r6.yz = r7.xz / r6.yz;
  r5.w = r6.z * r5.w + r6.x;
  r6.z = Parametric_particle_constants[14].w * r0.x + Parametric_particle_constants[9].z;
  r0.x = Parametric_particle_constants[14].z * r0.x + Parametric_particle_constants[8].z;
  r6.x = r6.x + -r6.z;
  r7.xz = Parametric_particle_constants[12].yw + -Parametric_particle_constants[12].xz;
  r7.xz = float2(1.000000e-006,1.000000e-006) + r7.xz;
  r7.xy = r7.yw / r7.xz;
  r6.x = r7.y * r6.x + r6.z;
  r6.z = r6.z + -r0.x;
  r8.x = r0.y < Parametric_particle_constants[12].y;
  r8.y = r0.y < Parametric_particle_constants[12].x;
  r8.z = r0.y < Parametric_particle_constants[12].w;
  r8.w = r0.y < Parametric_particle_constants[12].z;
  r5.w = r8.z ? r6.x : r5.w;
  r6.xw = Parametric_particle_constants[12].xz + float2(1.000000e-006,1.000000e-006);
  r6.xw = r0.yy / r6.xw;
  r0.x = r6.w * r6.z + r0.x;
  r0.x = r8.w ? r0.x : r5.w;
  r5.w = 5.000000000e-001 * r0.x;
  r9.xy = r5.ww * r0.zw;
  r9.z = 0.000000000e+000;
  r4.xyz = Eye_orient._m20_m21_m22;
  r2.z = dot(r4.xyzw, r3.xyzw);
  r5.z = dot(r4.xyzw, r1.xyzw);
  r3.xyz = r9.xyz + r5.xyz;
  r2.xyz = -r9.xyz + r2.xyz;
  r4.x = v3.x < 5.000000e-001;
  r4.y = v3.y < 5.000000e-001;
  r2.x = r4.x ? r3.x : r2.x;
  r2.y = r4.x ? r3.y : r2.y;
  r2.z = r4.x ? r3.z : r2.z;
  r3.x = r5.w * -r0.w;
  r3.y = r5.w * r0.z;
  r3.z = 0.000000000e+000;
  r4.xzw = r3.xyz + r2.xyz;
  r2.xyz = -r3.xyz + r2.xyz;
  r2.x = r4.y ? r4.x : r2.x;
  r2.y = r4.y ? r4.z : r2.y;
  r2.z = r4.y ? r4.w : r2.z;
  r3.xyz = Eye_orient._m10_m11_m12 * r2.yyy;
  r3.xyz = Eye_orient._m00_m01_m02 * r2.xxx + r3.xyz;
  r2.xyz = Eye_orient._m20_m21_m22 * r2.zzz + r3.xyz;
  r2.xyz = eyePos.xyz + r2.xyz;
  r0.z = r0.x + r2.w;
  r3.xyz = Eye_orient._m10_m11_m12 * r0.zzz;
  r3.xyz = float3(5.000000e-001,5.000000e-001,5.000000e-001) * r3.xyz;
  r4.xyz = Eye_orient._m00_m01_m02 * r0.xxx;
  r3.xyz = r4.xyz * float3(5.000000e-001,5.000000e-001,5.000000e-001) + r3.xyz;
  r4.xyz = r3.xyz + r1.xyz;
  r1.xyz = -r3.xyz + r1.xyz;
  r4.w = 1.000000000e+000;
  r3.x = dot(r4.xyzw, projTM._m00_m10_m20_m30);
  r3.y = dot(r4.xyzw, projTM._m01_m11_m21_m31);
  r0.w = dot(r4.xyzw, projTM._m03_m13_m23_m33);
  r3.xy = r3.xy / r0.ww;
  r1.w = 1.000000000e+000;
  r4.x = dot(r1.xyzw, projTM._m00_m10_m20_m30);
  r4.y = dot(r1.xyzw, projTM._m01_m11_m21_m31);
  r0.w = dot(r1.xyzw, projTM._m03_m13_m23_m33);
  r1.xy = r4.xy / r0.ww;
  r1.xy = r1.xy + -r3.xy;
  r0.w = dot(r1.xy, r1.xy);
  r0.w = sqrt(r0.w);
  r1.x = Effect_opacity.z + -r0.w;
  r0.w = Effect_opacity.y < r0.w;
  r1.y = Effect_opacity.z + -Effect_opacity.y;
  r1.x = saturate(r1.x / r1.y);
  r3.xyzw = Parametric_particle_constants[2].xyzw + -Parametric_particle_constants[1].xyzw;
  r3.xyzw = r7.xxxx * r3.xyzw + Parametric_particle_constants[1].xyzw;
  r4.xyzw = Parametric_particle_constants[3].xyzw + -Parametric_particle_constants[2].xyzw;
  r4.xyzw = r6.yyyy * r4.xyzw + Parametric_particle_constants[2].xyzw;
  r3.x = r8.x ? r3.x : r4.x;
  r3.y = r8.x ? r3.y : r4.y;
  r3.z = r8.x ? r3.z : r4.z;
  r3.w = r8.x ? r3.w : r4.w;
  r4.xyzw = Parametric_particle_constants[1].xyzw + -Parametric_particle_constants[0].xyzw;
  r4.xyzw = r6.xxxx * r4.xyzw + Parametric_particle_constants[0].xyzw;
  r3.x = r8.y ? r4.x : r3.x;
  r3.y = r8.y ? r4.y : r3.y;
  r3.z = r8.y ? r4.z : r3.z;
  r3.w = r8.y ? r4.w : r3.w;
  r1.y = Effect_opacity.x * r3.w;
  r1.x = r1.y * r1.x;
  r0.w = r0.w ? r1.x : r1.y;
  r1.x = 0 < Effect_opacity.z;
  r1.z = 0 < Effect_opacity.y;
  r1.x = (int)r1.z | (int)r1.x;
  r0.w = r1.x ? r0.w : r1.y;
  r1.x = r0.w < 9.999999747e-006;
  o1.w = r0.w;
  
<<<<<<< HEAD
  r1.x = r1.x ? 1.0E+024 : r2.x;
  r1.y = r1.x ? 1.0E+024 : r2.y;
  r1.z = r1.x ? 1.0E+024 : r2.z;
=======
  // patched by hand to generate same ASM constants
  r1.x = r1.x ? 1.000000000e+024 : r2.x;
  r1.y = r1.x ? 1.000000000e+024 : r2.y;
  r1.z = r1.x ? 1.000000000e+024 : r2.z;

  //r1.x = r1.x ? 1 : r2.x;
  //r1.y = r1.x ? 1 : r2.y;
  //r1.z = r1.x ? 1 : r2.z;
>>>>>>> 233977f1
  
  r1.w = 1.000000000e+000;
  r2.x = dot(r1.xyzw, projTM._m00_m10_m20_m30);
  r2.y = dot(r1.xyzw, projTM._m01_m11_m21_m31);
  r2.z = dot(r1.xyzw, projTM._m02_m12_m22_m32);
  r2.w = dot(r1.xyzw, projTM._m03_m13_m23_m33);


//Mike_ar69 - Stereo Shift
float4 r21;
float4 stereoParams = StereoParams.Load(0);
r21.xyzw = r2.xyzw;
r2.x += stereoParams.x * (r2.w - stereoParams.y);
o0.xyzw = r21.xyzw;


  o3.xyzw = r2.xyzw;
  r2.xyz = r3.xyz * VFX_material_tint.xyz + -r3.xyz;
  o1.xyz = VFX_material_tint.www * r2.xyz + r3.xyz;
  r2.xy = Parametric_particle_constants[10].xw + -Parametric_particle_constants[9].xw;
  r2.xy = r7.xx * r2.xy + Parametric_particle_constants[9].xw;
  r2.zw = Parametric_particle_constants[11].xw + -Parametric_particle_constants[10].xw;
  r2.zw = r6.yy * r2.zw + Parametric_particle_constants[10].xw;
  r2.x = r8.x ? r2.x : r2.z;
  r2.y = r8.x ? r2.y : r2.w;
  r2.zw = Parametric_particle_constants[9].xw + -Parametric_particle_constants[8].xw;
  r2.zw = r6.xx * r2.zw + Parametric_particle_constants[8].xw;
  o2.x = r8.y ? r2.w : r2.y;
  o5.w = r8.y ? r2.z : r2.x;
  r2.xyz = -eyePos.xyz + r1.xyz;
  r1.xyz = -v0.xyz + r1.xyz;
  r0.w = Fog_dist.x * r2.y;
  r1.w = -1.442695022e+000 * r0.w;
  r1.w = exp2(r1.w);
  r1.w = 1.000000000e+000 + -r1.w;
  r0.w = r1.w / r0.w;
  r1.w = 9.999999776e-003 < abs(r2.y);
  r0.w = r1.w ? r0.w : 1.000000000e+000;
  r1.w = dot(r2.xyz, r2.xyz);
  r2.w = sqrt(r1.w);
  r1.w = rsqrt(r1.w);
  r2.w = Fog_dist.y * r2.w;
  r0.w = r0.w * r2.w + -Fog_dist.w;
  r0.w = exp2(-r0.w);
  r0.w = min(r0.w, 1.000000000e+000);
  o4.w = 1.000000000e+000 + -r0.w;
  r3.xyz = Ambient_color.xyz * VFX_material_tint.xyz + -Ambient_color.xyz;
  o4.xyz = VFX_material_tint.www * r3.xyz + Ambient_color.xyz;
  r0.w = dot(r1.xyz, r1.xyz);
  r0.w = rsqrt(r0.w);
  r1.xyz = r1.xyz * r0.www;
  r3.xyz = r2.xyz * r1.www;
  r4.xyz = r3.zxy * r1.yzx;
  r3.xyz = r3.yzx * r1.zxy + -r4.xyz;
  r4.xy = float2(-5.000000e-001,-5.000000e-001) + v3.xy;
  r0.xz = r4.xy * r0.xz;
  r3.xyz = r0.zzz * r3.xyz;
  r0.xzw = r0.xxx * r1.xyz + r3.xyz;
  r1.x = dot(r0.xzw, r0.xzw);
  r1.x = rsqrt(r1.x);
  r0.xzw = r1.xxx * r0.xzw;
  r1.xyz = -r2.xyz * r1.www + -r0.xzw;
  r0.xzw = r1.xyz * float3(8.000000e-001,8.000000e-001,8.000000e-001) + r0.xzw;
  r1.x = dot(r0.xzw, r0.xzw);
  r1.x = rsqrt(r1.x);
  r0.xzw = r1.xxx * r0.xzw;
  r0.xzw = float3(3.000000e-001,3.000000e-001,3.000000e-001) * r0.xzw;
  r1.xyz = float3(1.000000e-004,1.000000e-004,1.000000e-004) + v1.xyz;
  r1.w = dot(r1.xyz, r1.xyz);
  r1.w = rsqrt(r1.w);
  r0.xzw = r1.xyz * r1.www + r0.xzw;
  r1.x = dot(r0.xzw, r0.xzw);
  r1.x = rsqrt(r1.x);
  o5.xyz = r1.xxx * r0.xzw;
  r0.xz = Parametric_particle_constants[18].yx + -Parametric_particle_constants[17].wz;
  r0.w = -Parametric_particle_constants[18].x + 1.000000954e+000;
  r1.x = -Parametric_particle_constants[18].x + r0.y;
  r0.w = r1.x / r0.w;
  r0.x = r0.w * r0.x + Parametric_particle_constants[17].w;
  r0.z = 9.999999975e-007 + r0.z;
  r0.w = -Parametric_particle_constants[17].z + r0.y;
  r0.z = r0.w / r0.z;
  r1.xy = Parametric_particle_constants[17].wy + -Parametric_particle_constants[17].yx;
  r0.z = r0.z * r1.x + Parametric_particle_constants[17].y;
  r0.w = r0.y < Parametric_particle_constants[18].x;
  r0.x = r0.w ? r0.z : r0.x;
  r0.z = Parametric_particle_constants[17].z + 9.999999975e-007;
  r0.z = r0.y / r0.z;
  r0.z = r0.z * r1.y + Parametric_particle_constants[17].x;
  r0.w = r0.y < Parametric_particle_constants[17].z;
  o6.z = r0.w ? r0.z : r0.x;
  r0.x = Parametric_particle_constants[19].y + -Parametric_particle_constants[18].w;
  r0.zw = Parametric_particle_constants[19].wz + -Parametric_particle_constants[19].yx;
  r0.w = 9.999999975e-007 + r0.w;
  r1.xy = -Parametric_particle_constants[19].zx + r0.yy;
  r0.w = r1.y / r0.w;
  r0.x = r0.w * r0.x + Parametric_particle_constants[18].w;
  r0.w = -Parametric_particle_constants[19].z + 1.000000954e+000;
  r0.w = r1.x / r0.w;
  r0.z = r0.w * r0.z + Parametric_particle_constants[19].y;
  r1.x = r0.y < Parametric_particle_constants[19].z;
  r1.y = r0.y < Parametric_particle_constants[19].x;
  r0.x = r1.x ? r0.x : r0.z;
  r0.z = Parametric_particle_constants[19].x + 9.999999975e-007;
  r0.z = r0.y / r0.z;
  r0.y = Parametric_particle_constants[15].z * r0.y;
  r0.w = Parametric_particle_constants[18].w + -Parametric_particle_constants[18].z;
  r0.z = r0.z * r0.w + Parametric_particle_constants[18].z;
  o6.w = r1.y ? r0.z : r0.x;
  r0.x = saturate(r0.y);
  r0.x = 9.990000129e-001 * r0.x;
  r0.z = Parametric_particle_constants[21].z < 1.000000000e+000;
  r0.x = r0.z ? r0.x : r0.y;
  r0.y = 1.000000000e+003 + -r0.x;
  r0.z = Parametric_particle_constants[21].w >= 1;
  r0.w = Parametric_particle_constants[21].z >= 2;
  r0.x = r0.z ? r0.y : r0.x;
  r0.y = round(r0.x);
  r0.y = r0.x + -r0.y;
  r0.y = 1.000000000e+000 + -r0.y;
  r0.y = r0.y + -r0.x;
  r0.z = 5.000000000e-001 * r0.x;
  r1.x = r0.z >= -r0.z;
  r0.z = frac(abs(r0.z));
  r0.z = r1.x ? r0.z : -r0.z;
  r0.z = r0.z + r0.z;
  r0.z = floor(r0.z);
  r0.y = r0.z * r0.y + r0.x;
  r0.x = r0.w ? r0.y : r0.x;
  r0.x = 9.999999939e-009 + r0.x;
  r0.y = UV_anim_tiling.x * UV_anim_tiling.y;
  r0.z = round(r0.y);
  r0.y = (int)r0.y;
  r0.x = r0.z * r0.x;
  r0.w = Parametric_particle_constants[15].w * v6.w;
  r0.z = r0.w * r0.z;
  r0.xz = (int2)r0.xz;
  r0.x = (int)r0.z + (int)r0.x;
  r0.yz = max(r0.yx, -r0.yx);
  r0.x = (int)r0.x & 0x80000000;
  r0.y = r0.z % r0.y;
  r0.z = -(int)r0.y;
  r0.x = r0.x ? r0.z : r0.y;
  r0.y = (int)r0.x & 0x80000000;
  r0.z = max(r0.x, -r0.x);
  r0.x = r0.x;
  r0.x = r0.x / UV_anim_tiling.x;
  r0.x = round(r0.x);
  r0.w = (int)UV_anim_tiling.x;
  r0.w = max(r0.w, -r0.w);
  r0.z = r0.z % r0.w;
  r0.w = -(int)r0.z;
  r0.y = r0.y ? r0.w : r0.z;
  r0.y = r0.y;
  r0.zw = float2(1.000000e+000,1.000000e+000) / UV_anim_tiling.xy;
  r1.xy = v3.xy * r0.zw;
  o6.x = r0.y * r0.z + r1.x;
  o6.y = r0.x * r0.w + r1.y;
  return;
}<|MERGE_RESOLUTION|>--- conflicted
+++ resolved
@@ -76,11 +76,6 @@
   r3.z = dot(objTM._m20_m21_m22_m23, r2.xyzw);
   r1.xyz = r1.xyz * r0.zzz + r3.xyz;
   
-<<<<<<< HEAD
-  r1.x = r0.w ? 1.0E+024 : r1.x;
-  r1.y = r0.w ? 1.0E+024 : r1.y;
-  r1.z = r0.w ? 1.0E+024 : r1.z;
-=======
   // patched by hand to generate same ASM constants
   r1.x = r0.w ? 1.000000000e+024 : r1.x;
   r1.y = r0.w ? 1.000000000e+024 : r1.y;
@@ -89,7 +84,6 @@
   //r1.x = r0.w ? 1 : r1.x;
   //r1.y = r0.w ? 1 : r1.y;
   //r1.z = r0.w ? 1 : r1.z;
->>>>>>> 233977f1
   
   r2.xyz = Eye_orient._m00_m01_m02;
   r4.xyz = -eyePos.xyz;
@@ -206,11 +200,6 @@
   r1.x = r0.w < 9.999999747e-006;
   o1.w = r0.w;
   
-<<<<<<< HEAD
-  r1.x = r1.x ? 1.0E+024 : r2.x;
-  r1.y = r1.x ? 1.0E+024 : r2.y;
-  r1.z = r1.x ? 1.0E+024 : r2.z;
-=======
   // patched by hand to generate same ASM constants
   r1.x = r1.x ? 1.000000000e+024 : r2.x;
   r1.y = r1.x ? 1.000000000e+024 : r2.y;
@@ -219,7 +208,6 @@
   //r1.x = r1.x ? 1 : r2.x;
   //r1.y = r1.x ? 1 : r2.y;
   //r1.z = r1.x ? 1 : r2.z;
->>>>>>> 233977f1
   
   r1.w = 1.000000000e+000;
   r2.x = dot(r1.xyzw, projTM._m00_m10_m20_m30);

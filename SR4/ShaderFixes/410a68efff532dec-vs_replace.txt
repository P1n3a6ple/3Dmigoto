--- conflicted
+++ resolved
@@ -79,13 +79,6 @@
   r3.z = dot(objTM._m20_m21_m22_m23, r2.xyzw);
   r1.xyw = r1.xyw * r0.www + r3.xyz;
   
-<<<<<<< HEAD
-  r1.x = r1.z ? 1.0E+024 : r1.x;
-  r1.y = r1.z ? 1.0E+024 : r1.y;
-  r1.z = r1.z ? 1.0E+024 : r1.w;
-
-
-=======
   // bo3b: patched to generate same ASM constants
   r1.x = r1.z ? 1.000000000e+024 : r1.x;
   r1.y = r1.z ? 1.000000000e+024 : r1.y;
@@ -94,7 +87,6 @@
   //r1.x = r1.z ? 1 : r1.x;
   //r1.y = r1.z ? 1 : r1.y;
   //r1.z = r1.z ? 1 : r1.w;
->>>>>>> 233977f1
   
   r2.xyz = Eye_orient._m00_m01_m02;
   r4.xyz = -eyePos.xyz;
@@ -208,11 +200,6 @@
   r1.xyz = Eye_orient._m20_m21_m22 * r1.zzz + r1.xyw;
   r2.xyz = eyePos.xyz + r1.xyz;
   
-<<<<<<< HEAD
-  r2.x = r2.w ? 1.0E+024 : r2.x;
-  r2.y = r2.w ? 1.0E+024 : r2.y;
-  r2.z = r2.w ? 1.0E+024 : r2.z;
-=======
   //r2.x = r2.w ? 1 : r2.x;
   //r2.y = r2.w ? 1 : r2.y;
   //r2.z = r2.w ? 1 : r2.z;
@@ -221,7 +208,6 @@
   r2.x = r2.w ? 1.000000000e+024 : r2.x;
   r2.y = r2.w ? 1.000000000e+024 : r2.y;
   r2.z = r2.w ? 1.000000000e+024 : r2.z;
->>>>>>> 233977f1
   
   r2.w = 1.000000000e+000;
   r4.x = dot(r2.xyzw, projTM._m00_m10_m20_m30);

--- conflicted
+++ resolved
@@ -1,6 +1,6 @@
 #include "Main.h"
-//#define NO_STEREO_D3D9
-#define NO_STEREO_D3D11
+//#define NO_STEREO_D3D9 // FIXME: There is no reason this project should be DX version specific
+#define NO_STEREO_D3D11 // FIXME: There is no reason this project should be DX version specific
 #ifndef NO_STEREO_D3D11
 #include <dxgi1_2.h>
 #include <d3d11_1.h>
@@ -135,7 +135,7 @@
 
 	typedef NvAPI_Status(__cdecl *tNvAPI_D3D_GetCurrentSLIState)(__in IUnknown *pDevice, __in NV_GET_CURRENT_SLI_STATE *pSliState);
 	static tNvAPI_D3D_GetCurrentSLIState _NvAPI_D3D_GetCurrentSLIState;
-<<<<<<< HEAD
+
 #ifndef NO_STEREO_D3D9
 	typedef NvAPI_Status(__cdecl *tNvAPI_D3D9_StretchRectEx)(IDirect3DDevice9 *pDevice,
 		IDirect3DResource9 *pSourceResource,
@@ -162,7 +162,6 @@
 		NVDX_ObjectHandle *pHandle);
 	static tNvAPI_D3D9_GetSurfaceHandle _NvAPI_D3D9_GetSurfaceHandle;
 #endif
-=======
 
 	typedef NvAPI_Status(__cdecl *tNvAPI_D3D11_MultiDrawIndexedInstancedIndirect)(ID3D11DeviceContext *pDevContext11, unsigned long drawCount,
 		ID3D11Buffer *pBuffer, unsigned long alignedByteOffsetForArgs,
@@ -173,7 +172,6 @@
 		ID3D11Buffer *pBuffer, unsigned long alignedByteOffsetForArgs,
 		unsigned long alignedByteStrideForArgs);
 	static tNvAPI_D3D11_MultiDrawInstancedIndirect _NvAPI_D3D11_MultiDrawInstancedIndirect;
->>>>>>> 5c96b234
 }
 
 static HMODULE nvDLL = 0;
@@ -741,7 +739,6 @@
 }
 static NvAPI_Status __cdecl NvAPI_Stereo_IsActivated(StereoHandle stereoHandle, NvU8 *pIsStereoOn)
 {
-<<<<<<< HEAD
 	NvAPI_Status ret;
 	if (TrackStereoActive) {
 		if (TrackedStereoActive != -1) {
@@ -757,12 +754,7 @@
 	else {
 		ret = (*_NvAPI_Stereo_IsActivated)(stereoHandle, pIsStereoOn);
 	}
-	if (gLogDebug)
-		LogCall("%s - Stereo_IsActivated called. Result = %d, IsStereoOn = %d\n", LogTime().c_str(), ret, *pIsStereoOn);
-=======
-	NvAPI_Status ret = (*_NvAPI_Stereo_IsActivated)(stereoHandle, pIsStereoOn);
 	LogDebug("%s - Stereo_IsActivated called. Result = %d, IsStereoOn = %d\n", LogTime().c_str(), ret, *pIsStereoOn);
->>>>>>> 5c96b234
 	return ret;
 }
 static NvAPI_Status __cdecl NvAPI_Stereo_DecreaseSeparation(StereoHandle stereoHandle)
@@ -970,7 +962,7 @@
 	LogCall("%s - NvAPI_D3D_GetCurrentSLIState called with device = %p. Result = %d\n", LogTime().c_str(), pDevice, ret);
 	return ret;
 }
-<<<<<<< HEAD
+
 #ifndef NO_STEREO_D3D9
 static NvAPI_Status __cdecl NvAPI_D3D9_StretchRectEx(D3D9Base::IDirect3DDevice9 *pDevice,
 	D3D9Base::IDirect3DResource9 *pSourceResource,
@@ -1020,8 +1012,7 @@
 	LogCall("%s - NvAPI_D3D9_GetSurfaceHandle called with surface= %p. Result = %d\n", LogTime().c_str(), pSurface, ret);
 	return ret;
 }
-#endif
-=======
+#endif // NO_STEREO_D3D9
 
 // NVAPI extension methods
 
@@ -1065,7 +1056,6 @@
 	return NVAPI_OK;
 }
 
->>>>>>> 5c96b234
 // This seems like it might have a reentrancy hole, where a given call sets up to not
 // be overridden, but something else sneaks in and steals it.  
 // In fact, I'm exploiting that for force_no_nvapi because I need the Initialize from
@@ -1171,6 +1161,38 @@
 	if (offset == 0xb03bb03b)
 		return (NvAPI_Status *)EnableOverride();
 
+	// Special signature for being called from d3d9 dll code.
+	// Ok, this is getting a little rediculous. Nvidia's API is a horrible mess
+	// designed purely to obscure their NDA APIs and if we keep adding more and
+	// more to it we risk inadvertently overriding one of their legit APIs.
+	// There is literally no reason we can't just add a new exported function
+	// to the DLL for our own functionality that is about a million times
+	// cleaner than this, so let's do that in future. -DSS
+	case 0xa03aa03a:
+		ptr = (NvAPI_Status *)EnableStereoActiveTracking();
+		break;
+	case 0xc03cc03c:
+		ptr = (NvAPI_Status *)EnableConvergenceTracking();
+		break;
+	case 0xd03dd03d:
+		ptr = (NvAPI_Status *)EnableSeparationTracking();
+		break;
+	case 0xe03ee03e:
+		ptr = (NvAPI_Status *)EnableEyeSeparationTracking();
+		break;
+	case 0xf03ff03f:
+		ptr = (NvAPI_Status *)ResetStereoActiveTracking();
+		break;
+	case 0xa03dd03d:
+		ptr = (NvAPI_Status *)ResetConvergenceTracking();
+		break;
+	case 0xb03dd03d:
+		ptr = (NvAPI_Status *)ResetEyeSeparationTracking();
+		break;
+	case 0xc03dd03d:
+		ptr = (NvAPI_Status *)ResetSeparationTracking();
+		break;
+
 	NvAPI_Status *ptr = (*nvapi_QueryInterfacePtr)(offset);
 	// Do not wrap any nvapi functions that nvapi themselves do not
 	// support. This is in anticipation of nvapi potentially dropping
@@ -1180,40 +1202,6 @@
 
 	switch (offset)
 	{
-<<<<<<< HEAD
-		// Special signature for being called from d3d11 dll code.
-		case 0xb03bb03b:
-			ptr = (NvAPI_Status *)EnableOverride();
-			break;
-
-		// Special signature for being called from d3d9 dll code.
-		case 0xa03aa03a:
-			ptr = (NvAPI_Status *)EnableStereoActiveTracking();
-			break;
-		case 0xc03cc03c:
-			ptr = (NvAPI_Status *)EnableConvergenceTracking();
-			break;
-		case 0xd03dd03d:
-			ptr = (NvAPI_Status *)EnableSeparationTracking();
-			break;
-		case 0xe03ee03e:
-			ptr = (NvAPI_Status *)EnableEyeSeparationTracking();
-			break;
-		case 0xf03ff03f:
-			ptr = (NvAPI_Status *)ResetStereoActiveTracking();
-			break;
-		case 0xa03dd03d:
-			ptr = (NvAPI_Status *)ResetConvergenceTracking();
-			break;
-		case 0xb03dd03d:
-			ptr = (NvAPI_Status *)ResetEyeSeparationTracking();
-			break;
-		case 0xc03dd03d:
-			ptr = (NvAPI_Status *)ResetSeparationTracking();
-			break;
-	
-=======
->>>>>>> 5c96b234
 		case 0x0150E828:
 			_NvAPI_Initialize = (tNvAPI_Initialize)ptr;
 			ptr = (NvAPI_Status *)NvAPI_Initialize;
@@ -1366,7 +1354,6 @@
 			_NvAPI_D3D_GetCurrentSLIState = (tNvAPI_D3D_GetCurrentSLIState)ptr;
 			ptr = (NvAPI_Status *)NvAPI_D3D_GetCurrentSLIState;
 			break;
-<<<<<<< HEAD
 #ifndef NO_STEREO_D3D9
 		case 0x22DE03AA:
 			_NvAPI_D3D9_StretchRectEx = (tNvAPI_D3D9_StretchRectEx)ptr;
@@ -1394,8 +1381,6 @@
 			break;
 #endif
 
-=======
-
 		// NVAPI extension methods
 		case 0x59E890F9:
 			_NvAPI_D3D11_MultiDrawIndexedInstancedIndirect = (tNvAPI_D3D11_MultiDrawIndexedInstancedIndirect)ptr;
@@ -1405,7 +1390,6 @@
 			_NvAPI_D3D11_MultiDrawInstancedIndirect = (tNvAPI_D3D11_MultiDrawInstancedIndirect)ptr;
 			ptr = (NvAPI_Status *)NvAPI_D3D11_MultiDrawInstancedIndirect;
 			break;
->>>>>>> 5c96b234
 	}
 	// If it's not on our list of calls to wrap, just pass through.
 	return ptr;
